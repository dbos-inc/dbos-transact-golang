--- conflicted
+++ resolved
@@ -360,15 +360,10 @@
 	var ws []WorkflowStatus
 	safeGobRegister(ws, initExecutor.logger)
 	var si []StepInfo
-<<<<<<< HEAD
-	gob.Register(si)
 	var h workflowHandle[any]
-	gob.Register(h)
+	safeGobRegister(h, initExecutor.logger)
 	var ph workflowPollingHandle[any]
-	gob.Register(ph)
-=======
-	safeGobRegister(si, initExecutor.logger)
->>>>>>> 28d50f82
+	safeGobRegister(ph, initExecutor.logger)
 
 	// Initialize global variables from processed config (already handles env vars and defaults)
 	initExecutor.applicationVersion = config.ApplicationVersion
