package dbos

import (
	"encoding/base64"
	"encoding/json"
	"fmt"
	"reflect"
<<<<<<< HEAD
	"strings"
)

type serializer[T any] interface {
	Encode(data T) (string, error)
	Decode(data *string) (T, error)
}

// gobValue is a wrapper type for gob encoding/decoding of any value
// It prevents encoding nil values directly, and helps us differentiate nil values and empty strings
type gobValue struct {
	Value any
}

// safeGobRegister attempts to register a type with gob, recovering only from
// panics caused by duplicate type/name registrations (e.g., registering both T and *T).
// These specific conflicts don't affect encoding/decoding correctness, so they aren't errors.
// Other panics (like registering `any`) are real errors and will propagate.
func safeGobRegister(value any) {
	defer func() {
		if r := recover(); r != nil {
			if errStr, ok := r.(string); ok {
				// Check if this is one of the two specific duplicate registration errors we want to ignore
				// See https://cs.opensource.google/go/go/+/refs/tags/go1.25.1:src/encoding/gob/type.go;l=832
				if strings.Contains(errStr, "gob: registering duplicate types for") ||
					strings.Contains(errStr, "gob: registering duplicate names for") {
					return
				}
			}
			// Re-panic for any other errors
			panic(r)
		}
	}()
	gob.Register(value)
}

// init registers the gobValue wrapper type with gob for gobSerializer
func init() {
	// Register wrapper type - this is required for gob encoding/decoding to work
	safeGobRegister(gobValue{})
}

type gobSerializer[T any] struct{}

func newGobSerializer[T any]() serializer[T] {
	return &gobSerializer[T]{}
}

func (g *gobSerializer[T]) Encode(data T) (string, error) {
	if isNilValue(data) {
		// For nil values, encode an empty byte slice directly to base64
		return base64.StdEncoding.EncodeToString([]byte{}), nil
	}

	// Register the type before encoding
	safeGobRegister(data)

	var buf bytes.Buffer
	encoder := gob.NewEncoder(&buf)
	wrapper := gobValue{Value: data}
	if err := encoder.Encode(wrapper); err != nil {
		return "", fmt.Errorf("failed to encode data: %w", err)
	}
	return base64.StdEncoding.EncodeToString(buf.Bytes()), nil
}

func (g *gobSerializer[T]) Decode(data *string) (T, error) {
	zero := *new(T)

	if data == nil || *data == "" {
		return zero, nil
	}

	dataBytes, err := base64.StdEncoding.DecodeString(*data)
	if err != nil {
		return zero, fmt.Errorf("failed to decode base64 data: %w", err)
	}

	// If decoded data is empty, it represents a nil value
	if len(dataBytes) == 0 {
		return zero, nil
	}

	// Resolve the type of T
	tType := reflect.TypeOf(zero)
	if tType == nil {
		// zero is nil, T is likely a pointer type or interface
		// Get the type from a pointer to T's zero value
		tType = reflect.TypeOf(&zero).Elem()
	}

	// Register type T before decoding
	// This is required on the recovery path, where the process might not have been doing the encode/registering.
	// This will panic if T is an non-registered interface type (which is not supported)
	if tType != nil && tType.Kind() != reflect.Interface {
		safeGobRegister(zero)
	}

	var wrapper gobValue
	decoder := gob.NewDecoder(bytes.NewReader(dataBytes))
	if err := decoder.Decode(&wrapper); err != nil {
		return zero, fmt.Errorf("failed to decode gob data: %w", err)
	}

	decoded := wrapper.Value

	// Gob stores pointed values directly, so we need to reconstruct the pointer type
	if tType != nil && tType.Kind() == reflect.Pointer {
		elemType := tType.Elem()
		decodedType := reflect.TypeOf(decoded)

		// Check if decoded value matches the element type (not the pointer type)
		if decodedType != nil && decodedType == elemType {
			// Create a new pointer to the decoded value
			elemValue := reflect.New(elemType)
			elemValue.Elem().Set(reflect.ValueOf(decoded))
			return elemValue.Interface().(T), nil
		}
		// If decoded is already a pointer of the correct type, try direct assertion
		if decodedType != nil && decodedType == tType {
			typedResult, ok := decoded.(T)
			if ok {
				return typedResult, nil
			}
		}
		// If decoded is nil and T is a pointer type, return nil pointer
		if decoded == nil {
			return zero, nil
		}
	}

	// Not a pointer -- direct type assertion
	typedResult, ok := decoded.(T)
	if !ok {
		return zero, fmt.Errorf("cannot convert decoded value of type %T to %T", decoded, zero)
	}
	return typedResult, nil
}

// isNilValue checks if a value is nil (for pointer types, slice, map, etc.)
=======
)

type serializer[T any] interface {
	Encode(data T) (*string, error)
	Decode(data *string) (T, error)
}

type jsonSerializer[T any] struct{}

func newJSONSerializer[T any]() serializer[T] {
	return &jsonSerializer[T]{}
}

func (j *jsonSerializer[T]) Encode(data T) (*string, error) {
	// Check if the value is nil (for pointer types, slice, map, etc.)
	if isNilValue(data) {
		// For nil values, return nil pointer
		return nil, nil
	}

	// Check if the value is a zero value (but not nil)
	jsonBytes, err := json.Marshal(data)
	if err != nil {
		return nil, fmt.Errorf("failed to encode data: %w", err)
	}
	encodedStr := base64.StdEncoding.EncodeToString(jsonBytes)
	return &encodedStr, nil
}

func (j *jsonSerializer[T]) Decode(data *string) (T, error) {
	// If data is a nil pointer, return nil (for pointer types) or zero value (for non-pointer types)
	if data == nil {
		return getNilOrZeroValue[T](), nil
	}

	// If *data is an empty string, return zero value
	var result T
	dataBytes, err := base64.StdEncoding.DecodeString(*data)
	if err != nil {
		return result, fmt.Errorf("failed to decode base64 data: %w", err)
	}

	if err := json.Unmarshal(dataBytes, &result); err != nil {
		return result, fmt.Errorf("failed to decode json data: %w", err)
	}

	return result, nil
}

// isNilValue checks if a value is nil (for pointer types, slice, map, etc.).
>>>>>>> 436704f9
func isNilValue(v any) bool {
	val := reflect.ValueOf(v)
	if !val.IsValid() {
		return true
	}
	switch val.Kind() {
<<<<<<< HEAD
	case reflect.Pointer, reflect.Slice, reflect.Map, reflect.Chan, reflect.Func:
=======
	case reflect.Pointer, reflect.Slice, reflect.Map, reflect.Chan, reflect.Func, reflect.Interface:
>>>>>>> 436704f9
		return val.IsNil()
	}
	return false
}

<<<<<<< HEAD
// IsNestedPointer checks if a type is a nested pointer (e.g., **int, ***int).
// It returns false for non-pointer types and single-level pointers (*int).
// It returns true for nested pointers with depth > 1.
func IsNestedPointer(t reflect.Type) bool {
	if t == nil {
		return false
	}

	depth := 0
	currentType := t

	// Count pointer indirection levels, break early if depth > 1
	for currentType != nil && currentType.Kind() == reflect.Pointer {
		depth++
		if depth > 1 {
			return true
		}
		currentType = currentType.Elem()
	}

	return false
=======
// getNilOrZeroValue returns nil for pointer types, or zero value for non-pointer types.
func getNilOrZeroValue[T any]() T {
	var result T
	resultType := reflect.TypeOf(result)
	if resultType == nil {
		return result
	}
	// If T is a pointer type, return nil
	if resultType.Kind() == reflect.Pointer {
		return reflect.Zero(resultType).Interface().(T)
	}
	// Otherwise return zero value
	return result
>>>>>>> 436704f9
}<|MERGE_RESOLUTION|>--- conflicted
+++ resolved
@@ -5,41 +5,81 @@
 	"encoding/json"
 	"fmt"
 	"reflect"
-<<<<<<< HEAD
-	"strings"
 )
 
 type serializer[T any] interface {
-	Encode(data T) (string, error)
+	Encode(data T) (*string, error)
 	Decode(data *string) (T, error)
 }
 
-// gobValue is a wrapper type for gob encoding/decoding of any value
-// It prevents encoding nil values directly, and helps us differentiate nil values and empty strings
-type gobValue struct {
-	Value any
-}
-
-// safeGobRegister attempts to register a type with gob, recovering only from
-// panics caused by duplicate type/name registrations (e.g., registering both T and *T).
-// These specific conflicts don't affect encoding/decoding correctness, so they aren't errors.
-// Other panics (like registering `any`) are real errors and will propagate.
-func safeGobRegister(value any) {
-	defer func() {
-		if r := recover(); r != nil {
-			if errStr, ok := r.(string); ok {
-				// Check if this is one of the two specific duplicate registration errors we want to ignore
-				// See https://cs.opensource.google/go/go/+/refs/tags/go1.25.1:src/encoding/gob/type.go;l=832
-				if strings.Contains(errStr, "gob: registering duplicate types for") ||
-					strings.Contains(errStr, "gob: registering duplicate names for") {
-					return
-				}
-			}
-			// Re-panic for any other errors
-			panic(r)
-		}
-	}()
-	gob.Register(value)
+type jsonSerializer[T any] struct{}
+
+func newJSONSerializer[T any]() serializer[T] {
+	return &jsonSerializer[T]{}
+}
+
+func (j *jsonSerializer[T]) Encode(data T) (*string, error) {
+	// Check if the value is nil (for pointer types, slice, map, etc.)
+	if isNilValue(data) {
+		// For nil values, return nil pointer
+		return nil, nil
+	}
+
+	// Check if the value is a zero value (but not nil)
+	jsonBytes, err := json.Marshal(data)
+	if err != nil {
+		return nil, fmt.Errorf("failed to encode data: %w", err)
+	}
+	encodedStr := base64.StdEncoding.EncodeToString(jsonBytes)
+	return &encodedStr, nil
+}
+
+func (j *jsonSerializer[T]) Decode(data *string) (T, error) {
+	// If data is a nil pointer, return nil (for pointer types) or zero value (for non-pointer types)
+	if data == nil {
+		return getNilOrZeroValue[T](), nil
+	}
+
+	// If *data is an empty string, return zero value
+	var result T
+	dataBytes, err := base64.StdEncoding.DecodeString(*data)
+	if err != nil {
+		return result, fmt.Errorf("failed to decode base64 data: %w", err)
+	}
+
+	if err := json.Unmarshal(dataBytes, &result); err != nil {
+		return result, fmt.Errorf("failed to decode json data: %w", err)
+	}
+
+	return result, nil
+}
+
+// isNilValue checks if a value is nil (for pointer types, slice, map, etc.).
+func isNilValue(v any) bool {
+	val := reflect.ValueOf(v)
+	if !val.IsValid() {
+		return true
+	}
+	switch val.Kind() {
+	case reflect.Pointer, reflect.Slice, reflect.Map, reflect.Chan, reflect.Func, reflect.Interface:
+		return val.IsNil()
+	}
+	return false
+}
+
+// getNilOrZeroValue returns nil for pointer types, or zero value for non-pointer types.
+func getNilOrZeroValue[T any]() T {
+	var result T
+	resultType := reflect.TypeOf(result)
+	if resultType == nil {
+		return result
+	}
+	// If T is a pointer type, return nil
+	if resultType.Kind() == reflect.Pointer {
+		return reflect.Zero(resultType).Interface().(T)
+	}
+	// Otherwise return zero value
+	return result
 }
 
 // init registers the gobValue wrapper type with gob for gobSerializer
@@ -146,75 +186,18 @@
 }
 
 // isNilValue checks if a value is nil (for pointer types, slice, map, etc.)
-=======
-)
-
-type serializer[T any] interface {
-	Encode(data T) (*string, error)
-	Decode(data *string) (T, error)
-}
-
-type jsonSerializer[T any] struct{}
-
-func newJSONSerializer[T any]() serializer[T] {
-	return &jsonSerializer[T]{}
-}
-
-func (j *jsonSerializer[T]) Encode(data T) (*string, error) {
-	// Check if the value is nil (for pointer types, slice, map, etc.)
-	if isNilValue(data) {
-		// For nil values, return nil pointer
-		return nil, nil
-	}
-
-	// Check if the value is a zero value (but not nil)
-	jsonBytes, err := json.Marshal(data)
-	if err != nil {
-		return nil, fmt.Errorf("failed to encode data: %w", err)
-	}
-	encodedStr := base64.StdEncoding.EncodeToString(jsonBytes)
-	return &encodedStr, nil
-}
-
-func (j *jsonSerializer[T]) Decode(data *string) (T, error) {
-	// If data is a nil pointer, return nil (for pointer types) or zero value (for non-pointer types)
-	if data == nil {
-		return getNilOrZeroValue[T](), nil
-	}
-
-	// If *data is an empty string, return zero value
-	var result T
-	dataBytes, err := base64.StdEncoding.DecodeString(*data)
-	if err != nil {
-		return result, fmt.Errorf("failed to decode base64 data: %w", err)
-	}
-
-	if err := json.Unmarshal(dataBytes, &result); err != nil {
-		return result, fmt.Errorf("failed to decode json data: %w", err)
-	}
-
-	return result, nil
-}
-
-// isNilValue checks if a value is nil (for pointer types, slice, map, etc.).
->>>>>>> 436704f9
 func isNilValue(v any) bool {
 	val := reflect.ValueOf(v)
 	if !val.IsValid() {
 		return true
 	}
 	switch val.Kind() {
-<<<<<<< HEAD
 	case reflect.Pointer, reflect.Slice, reflect.Map, reflect.Chan, reflect.Func:
-=======
-	case reflect.Pointer, reflect.Slice, reflect.Map, reflect.Chan, reflect.Func, reflect.Interface:
->>>>>>> 436704f9
 		return val.IsNil()
 	}
 	return false
 }
 
-<<<<<<< HEAD
 // IsNestedPointer checks if a type is a nested pointer (e.g., **int, ***int).
 // It returns false for non-pointer types and single-level pointers (*int).
 // It returns true for nested pointers with depth > 1.
@@ -236,19 +219,4 @@
 	}
 
 	return false
-=======
-// getNilOrZeroValue returns nil for pointer types, or zero value for non-pointer types.
-func getNilOrZeroValue[T any]() T {
-	var result T
-	resultType := reflect.TypeOf(result)
-	if resultType == nil {
-		return result
-	}
-	// If T is a pointer type, return nil
-	if resultType.Kind() == reflect.Pointer {
-		return reflect.Zero(resultType).Interface().(T)
-	}
-	// Otherwise return zero value
-	return result
->>>>>>> 436704f9
 }