package dbos

import (
	"context"
	"errors"
	"fmt"
	"reflect"
	"runtime"
	"sync"
	"sync/atomic"
	"testing"
	"time"

	"github.com/google/uuid"
	"github.com/stretchr/testify/assert"
	"github.com/stretchr/testify/require"
)

// Global counter for idempotency testing
var idempotencyCounter int64

func simpleWorkflow(dbosCtx DBOSContext, input string) (string, error) {
	return input, nil
}

func simpleWorkflowError(dbosCtx DBOSContext, input string) (int, error) {
	return 0, fmt.Errorf("failure")
}

func simpleWorkflowWithStep(dbosCtx DBOSContext, input string) (string, error) {
	return RunAsStep(dbosCtx, func(ctx context.Context) (string, error) {
		return simpleStep(ctx)
	})
}

func simpleStep(_ context.Context) (string, error) {
	return "from step", nil
}

func simpleStepError(_ context.Context) (string, error) {
	return "", fmt.Errorf("step failure")
}

func simpleWorkflowWithStepError(dbosCtx DBOSContext, input string) (string, error) {
	return RunAsStep(dbosCtx, func(ctx context.Context) (string, error) {
		return simpleStepError(ctx)
	})
}

// idempotencyWorkflow increments a global counter and returns the input
func incrementCounter(_ context.Context, value int64) (int64, error) {
	idempotencyCounter += value
	return idempotencyCounter, nil
}

// Unified struct that demonstrates both pointer and value receiver methods
type workflowStruct struct{}

// Pointer receiver method
func (w *workflowStruct) simpleWorkflow(dbosCtx DBOSContext, input string) (string, error) {
	return simpleWorkflow(dbosCtx, input)
}

// Value receiver method on the same struct
func (w workflowStruct) simpleWorkflowValue(dbosCtx DBOSContext, input string) (string, error) {
	return input + "-value", nil
}

// interface for workflow methods
type TestWorkflowInterface interface {
	Execute(dbosCtx DBOSContext, input string) (string, error)
}

type workflowImplementation struct {
	field string
}

func (w *workflowImplementation) Execute(dbosCtx DBOSContext, input string) (string, error) {
	return input + "-" + w.field + "-interface", nil
}

// Generic workflow function
func Identity[T any](dbosCtx DBOSContext, in T) (T, error) {
	return in, nil
}

func TestWorkflowsRegistration(t *testing.T) {
	dbosCtx := setupDBOS(t, true, true)

	// Setup workflows with executor
	RegisterWorkflow(dbosCtx, simpleWorkflow)
	RegisterWorkflow(dbosCtx, simpleWorkflowError)
	RegisterWorkflow(dbosCtx, simpleWorkflowWithStep)
	RegisterWorkflow(dbosCtx, simpleWorkflowWithStepError)
	// struct methods
	s := workflowStruct{}
	RegisterWorkflow(dbosCtx, s.simpleWorkflow)
	RegisterWorkflow(dbosCtx, s.simpleWorkflowValue)
	// interface method workflow
	workflowIface := TestWorkflowInterface(&workflowImplementation{
		field: "example",
	})
	RegisterWorkflow(dbosCtx, workflowIface.Execute)
	// Generic workflow
	RegisterWorkflow(dbosCtx, Identity[int])
	// Closure with captured state
	prefix := "hello-"
	closureWorkflow := func(dbosCtx DBOSContext, in string) (string, error) {
		return prefix + in, nil
	}
	RegisterWorkflow(dbosCtx, closureWorkflow)
	// Anonymous workflow
	anonymousWorkflow := func(dbosCtx DBOSContext, in string) (string, error) {
		return "anonymous-" + in, nil
	}
	RegisterWorkflow(dbosCtx, anonymousWorkflow)

	type testCase struct {
		name           string
		workflowFunc   func(DBOSContext, string, ...WorkflowOption) (any, error)
		input          string
		expectedResult any
		expectError    bool
		expectedError  string
	}

	tests := []testCase{
		{
			name: "SimpleWorkflow",
			workflowFunc: func(dbosCtx DBOSContext, input string, opts ...WorkflowOption) (any, error) {
				handle, err := RunWorkflow(dbosCtx, simpleWorkflow, input, opts...)
				if err != nil {
					return nil, err
				}
				result, err := handle.GetResult()
				_, err2 := handle.GetResult()
				if err2 == nil {
					return nil, fmt.Errorf("Second call to GetResult should return an error")
				}
				expectedErrorMsg := "workflow result channel is already closed. Did you call GetResult() twice on the same workflow handle?"
				if err2.Error() != expectedErrorMsg {
					return nil, fmt.Errorf("Unexpected error message: %v, expected: %s", err2, expectedErrorMsg)
				}
				return result, err
			},
			input:          "echo",
			expectedResult: "echo",
			expectError:    false,
		},
		{
			name: "SimpleWorkflowError",
			workflowFunc: func(dbosCtx DBOSContext, input string, opts ...WorkflowOption) (any, error) {
				handle, err := RunWorkflow(dbosCtx, simpleWorkflowError, input, opts...)
				if err != nil {
					return nil, err
				}
				return handle.GetResult()
			},
			input:         "echo",
			expectError:   true,
			expectedError: "failure",
		},
		{
			name: "SimpleWorkflowWithStep",
			workflowFunc: func(dbosCtx DBOSContext, input string, opts ...WorkflowOption) (any, error) {
				handle, err := RunWorkflow(dbosCtx, simpleWorkflowWithStep, input, opts...)
				if err != nil {
					return nil, err
				}
				return handle.GetResult()
			},
			input:          "echo",
			expectedResult: "from step",
			expectError:    false,
		},
		{
			name: "SimpleWorkflowStruct",
			workflowFunc: func(dbosCtx DBOSContext, input string, opts ...WorkflowOption) (any, error) {
				handle, err := RunWorkflow(dbosCtx, s.simpleWorkflow, input, opts...)
				if err != nil {
					return nil, err
				}
				return handle.GetResult()
			},
			input:          "echo",
			expectedResult: "echo",
			expectError:    false,
		},
		{
			name: "ValueReceiverWorkflow",
			workflowFunc: func(dbosCtx DBOSContext, input string, opts ...WorkflowOption) (any, error) {
				handle, err := RunWorkflow(dbosCtx, s.simpleWorkflowValue, input, opts...)
				if err != nil {
					return nil, err
				}
				return handle.GetResult()
			},
			input:          "echo",
			expectedResult: "echo-value",
			expectError:    false,
		},
		{
			name: "interfaceMethodWorkflow",
			workflowFunc: func(dbosCtx DBOSContext, input string, opts ...WorkflowOption) (any, error) {
				handle, err := RunWorkflow(dbosCtx, workflowIface.Execute, input, opts...)
				if err != nil {
					return nil, err
				}
				return handle.GetResult()
			},
			input:          "echo",
			expectedResult: "echo-example-interface",
			expectError:    false,
		},
		{
			name: "GenericWorkflow",
			workflowFunc: func(dbosCtx DBOSContext, input string, opts ...WorkflowOption) (any, error) {
				handle, err := RunWorkflow(dbosCtx, Identity, 42, opts...)
				if err != nil {
					return nil, err
				}
				return handle.GetResult()
			},
			input:          "42", // input not used in this case
			expectedResult: 42,
			expectError:    false,
		},
		{
			name: "ClosureWithCapturedState",
			workflowFunc: func(dbosCtx DBOSContext, input string, opts ...WorkflowOption) (any, error) {
				handle, err := RunWorkflow(dbosCtx, closureWorkflow, input, opts...)
				if err != nil {
					return nil, err
				}
				return handle.GetResult()
			},
			input:          "world",
			expectedResult: "hello-world",
			expectError:    false,
		},
		{
			name: "AnonymousClosure",
			workflowFunc: func(dbosCtx DBOSContext, input string, opts ...WorkflowOption) (any, error) {
				handle, err := RunWorkflow(dbosCtx, anonymousWorkflow, input, opts...)
				if err != nil {
					return nil, err
				}
				return handle.GetResult()
			},
			input:          "test",
			expectedResult: "anonymous-test",
			expectError:    false,
		},
		{
			name: "SimpleWorkflowWithStepError",
			workflowFunc: func(dbosCtx DBOSContext, input string, opts ...WorkflowOption) (any, error) {
				handle, err := RunWorkflow(dbosCtx, simpleWorkflowWithStepError, input, opts...)
				if err != nil {
					return nil, err
				}
				return handle.GetResult()
			},
			input:         "echo",
			expectError:   true,
			expectedError: "step failure",
		},
	}

	for _, tc := range tests {
		t.Run(tc.name, func(t *testing.T) {
			result, err := tc.workflowFunc(dbosCtx, tc.input, WithWorkflowID(uuid.NewString()))

			if tc.expectError {
				require.Error(t, err, "expected error but got none")
				if tc.expectedError != "" {
					assert.Equal(t, tc.expectedError, err.Error())
				}
			} else {
				require.NoError(t, err)
				assert.Equal(t, tc.expectedResult, result)
			}
		})
	}

	t.Run("DoubleRegistrationWithoutName", func(t *testing.T) {
		// Create a fresh DBOS context for this test
		freshCtx := setupDBOS(t, false, false) // Don't check for leaks and don't reset DB

		// First registration should work
		RegisterWorkflow(freshCtx, simpleWorkflow)

		// Second registration of the same workflow should panic with ConflictingRegistrationError
		defer func() {
			r := recover()
			require.NotNil(t, r, "expected panic from double registration but got none")
			dbosErr, ok := r.(*DBOSError)
			require.True(t, ok, "expected panic to be *DBOSError, got %T", r)
			assert.Equal(t, ConflictingRegistrationError, dbosErr.Code)
		}()
		RegisterWorkflow(freshCtx, simpleWorkflow)
	})

	t.Run("DoubleRegistrationWithCustomName", func(t *testing.T) {
		// Create a fresh DBOS context for this test
		freshCtx := setupDBOS(t, false, false) // Don't check for leaks and don't reset DB

		// First registration with custom name should work
		RegisterWorkflow(freshCtx, simpleWorkflow, WithWorkflowName("custom-workflow"))

		// Second registration with same custom name should panic with ConflictingRegistrationError
		defer func() {
			r := recover()
			require.NotNil(t, r, "expected panic from double registration with custom name but got none")
			dbosErr, ok := r.(*DBOSError)
			require.True(t, ok, "expected panic to be *DBOSError, got %T", r)
			assert.Equal(t, ConflictingRegistrationError, dbosErr.Code)
		}()
		RegisterWorkflow(freshCtx, simpleWorkflow, WithWorkflowName("custom-workflow"))
	})

	t.Run("DifferentWorkflowsSameCustomName", func(t *testing.T) {
		// Create a fresh DBOS context for this test
		freshCtx := setupDBOS(t, false, false) // Don't check for leaks and don't reset DB

		// First registration with custom name should work
		RegisterWorkflow(freshCtx, simpleWorkflow, WithWorkflowName("same-name"))

		// Second registration of different workflow with same custom name should panic with ConflictingRegistrationError
		defer func() {
			r := recover()
			require.NotNil(t, r, "expected panic from registering different workflows with same custom name but got none")
			dbosErr, ok := r.(*DBOSError)
			require.True(t, ok, "expected panic to be *DBOSError, got %T", r)
			assert.Equal(t, ConflictingRegistrationError, dbosErr.Code)
		}()
		RegisterWorkflow(freshCtx, simpleWorkflowError, WithWorkflowName("same-name"))
	})

	t.Run("RegisterAfterLaunchPanics", func(t *testing.T) {
		// Create a fresh DBOS context for this test
		freshCtx := setupDBOS(t, false, false) // Don't check for leaks and don't reset DB

		// Launch DBOS context
		err := freshCtx.Launch()
		require.NoError(t, err)
		defer freshCtx.Shutdown(10 * time.Second)

		// Attempting to register after launch should panic
		defer func() {
			if r := recover(); r == nil {
				t.Fatal("expected panic from registration after launch but got none")
			}
		}()
		RegisterWorkflow(freshCtx, simpleWorkflow)
	})
}

func stepWithinAStep(ctx context.Context) (string, error) {
	return simpleStep(ctx)
}

func stepWithinAStepWorkflow(dbosCtx DBOSContext, input string) (string, error) {
	return RunAsStep(dbosCtx, func(ctx context.Context) (string, error) {
		return stepWithinAStep(ctx)
	})
}

// Global counter for retry testing
var stepRetryAttemptCount int

func stepRetryAlwaysFailsStep(_ context.Context) (string, error) {
	stepRetryAttemptCount++
	return "", fmt.Errorf("always fails - attempt %d", stepRetryAttemptCount)
}

var stepIdempotencyCounter int

func stepIdempotencyTest(_ context.Context) (string, error) {
	stepIdempotencyCounter++
	return "", nil
}

func stepRetryWorkflow(dbosCtx DBOSContext, input string) (string, error) {
	RunAsStep(dbosCtx, func(ctx context.Context) (string, error) {
		return stepIdempotencyTest(ctx)
	})

	return RunAsStep(dbosCtx, func(ctx context.Context) (string, error) {
		return stepRetryAlwaysFailsStep(ctx)
	}, WithStepMaxRetries(5), WithBaseInterval(1*time.Millisecond), WithMaxInterval(10*time.Millisecond))
}

func step1(_ context.Context) (string, error) {
	return "", nil
}

func testStepWf1(dbosCtx DBOSContext, input string) (string, error) {
	return RunAsStep(dbosCtx, step1)
}

func step2(_ context.Context) (string, error) {
	return "", nil
}

func testStepWf2(dbosCtx DBOSContext, input string) (string, error) {
	return RunAsStep(dbosCtx, step2)
}

func TestSteps(t *testing.T) {
	dbosCtx := setupDBOS(t, true, true)

	// Create workflows with executor
	RegisterWorkflow(dbosCtx, stepWithinAStepWorkflow)
	RegisterWorkflow(dbosCtx, stepRetryWorkflow)
	RegisterWorkflow(dbosCtx, testStepWf1)
	RegisterWorkflow(dbosCtx, testStepWf2)

	t.Run("StepsMustRunInsideWorkflows", func(t *testing.T) {
		// Attempt to run a step outside of a workflow context
		_, err := RunAsStep(dbosCtx, func(ctx context.Context) (string, error) {
			return simpleStep(ctx)
		})
		require.Error(t, err, "expected error when running step outside of workflow context, but got none")

		// Check the error type
		dbosErr, ok := err.(*DBOSError)
		require.True(t, ok, "expected error to be of type *DBOSError, got %T", err)

		require.Equal(t, StepExecutionError, dbosErr.Code, "expected error code to be StepExecutionError, got %v", dbosErr.Code)

		// Test the specific message from the 3rd argument
		expectedMessagePart := "workflow state not found in context: are you running this step within a workflow?"
		require.Contains(t, err.Error(), expectedMessagePart, "expected error message to contain %q, but got %q", expectedMessagePart, err.Error())
	})

	t.Run("StepWithinAStepAreJustFunctions", func(t *testing.T) {
		handle, err := RunWorkflow(dbosCtx, stepWithinAStepWorkflow, "test")
		require.NoError(t, err, "failed to run step within a step")
		result, err := handle.GetResult()
		require.NoError(t, err, "failed to get result from step within a step")
		assert.Equal(t, "from step", result)

		steps, err := GetWorkflowSteps(dbosCtx, handle.GetWorkflowID())
		require.NoError(t, err, "failed to list steps")
		require.Len(t, steps, 1, "expected 1 step, got %d", len(steps))
	})

	t.Run("StepRetryWithExponentialBackoff", func(t *testing.T) {
		// Reset the global counters before test
		stepRetryAttemptCount = 0
		stepIdempotencyCounter = 0

		// Execute the workflow
		handle, err := RunWorkflow(dbosCtx, stepRetryWorkflow, "test")
		require.NoError(t, err, "failed to start retry workflow")

		_, err = handle.GetResult()
		require.Error(t, err, "expected error from failing workflow but got none")

		// Verify the step was called exactly 6 times (max attempts + 1 initial attempt)
		assert.Equal(t, 6, stepRetryAttemptCount, "expected 6 attempts")

		// Verify the error is a MaxStepRetriesExceeded error
		dbosErr, ok := err.(*DBOSError)
		require.True(t, ok, "expected error to be of type *DBOSError, got %T", err)

		assert.Equal(t, MaxStepRetriesExceeded, dbosErr.Code, "expected error code to be MaxStepRetriesExceeded")

		// Verify the error contains the step name and max retries
		expectedErrorMessage := "has exceeded its maximum of 5 retries"
		assert.Contains(t, dbosErr.Message, expectedErrorMessage, "expected error message to contain expected text")

		// Verify each error message is present in the joined error
		for i := 1; i <= 5; i++ {
			expectedMsg := fmt.Sprintf("always fails - attempt %d", i)
			assert.Contains(t, dbosErr.Error(), expectedMsg, "expected joined error to contain expected message")
		}

		// Verify that the failed step was still recorded in the database
		steps, err := GetWorkflowSteps(dbosCtx, handle.GetWorkflowID())
		require.NoError(t, err, "failed to get workflow steps")

		require.Len(t, steps, 2, "expected 2 recorded steps")

		// Verify the second step has the error
		step := steps[1]
		require.NotNil(t, step.Error, "expected error in recorded step, got none")

		assert.Equal(t, dbosErr.Error(), step.Error.Error(), "expected recorded step error to match joined error")

		// Verify the idempotency step was executed only once
		assert.Equal(t, 1, stepIdempotencyCounter, "expected idempotency step to be executed only once")
	})

	t.Run("checkStepName", func(t *testing.T) {
		// Run first workflow with custom step name
		handle1, err := RunWorkflow(dbosCtx, testStepWf1, "test-input-1")
		require.NoError(t, err, "failed to run testStepWf1")
		_, err = handle1.GetResult()
		require.NoError(t, err, "failed to get result from testStepWf1")

		// Run second workflow with custom step name
		handle2, err := RunWorkflow(dbosCtx, testStepWf2, "test-input-2")
		require.NoError(t, err, "failed to run testStepWf2")
		_, err = handle2.GetResult()
		require.NoError(t, err, "failed to get result from testStepWf2")

		// Get workflow steps for first workflow and check step name
		steps1, err := GetWorkflowSteps(dbosCtx, handle1.GetWorkflowID())
		require.NoError(t, err, "failed to get workflow steps for testStepWf1")
		require.Len(t, steps1, 1, "expected 1 step in testStepWf1")
		s1 := steps1[0]
		expectedStepName1 := runtime.FuncForPC(reflect.ValueOf(step1).Pointer()).Name()
		assert.Equal(t, expectedStepName1, s1.StepName, "expected step name to match runtime function name")

		// Get workflow steps for second workflow and check step name
		steps2, err := GetWorkflowSteps(dbosCtx, handle2.GetWorkflowID())
		require.NoError(t, err, "failed to get workflow steps for testStepWf2")
		require.Len(t, steps2, 1, "expected 1 step in testStepWf2")
		s2 := steps2[0]
		expectedStepName2 := runtime.FuncForPC(reflect.ValueOf(step2).Pointer()).Name()
		assert.Equal(t, expectedStepName2, s2.StepName, "expected step name to match runtime function name")
	})

	t.Run("customStepNames", func(t *testing.T) {
		// Create a workflow that uses custom step names
		customNameWorkflow := func(dbosCtx DBOSContext, input string) (string, error) {
			// Run a step with a custom name
			result1, err := RunAsStep(dbosCtx, func(ctx context.Context) (string, error) {
				return "custom-step-1-result", nil
			}, WithStepName("MyCustomStep1"))
			if err != nil {
				return "", err
			}

			// Run another step with a different custom name
			result2, err := RunAsStep(dbosCtx, func(ctx context.Context) (string, error) {
				return "custom-step-2-result", nil
			}, WithStepName("MyCustomStep2"))
			if err != nil {
				return "", err
			}

			return result1 + "-" + result2, nil
		}

		RegisterWorkflow(dbosCtx, customNameWorkflow)

		// Execute the workflow
		handle, err := RunWorkflow(dbosCtx, customNameWorkflow, "test-input")
		require.NoError(t, err, "failed to run workflow with custom step names")

		result, err := handle.GetResult()
		require.NoError(t, err, "failed to get result from workflow with custom step names")
		assert.Equal(t, "custom-step-1-result-custom-step-2-result", result)

		// Verify the custom step names were recorded
		steps, err := GetWorkflowSteps(dbosCtx, handle.GetWorkflowID())
		require.NoError(t, err, "failed to get workflow steps")
		require.Len(t, steps, 2, "expected 2 steps")

		// Check that the first step has the custom name
		assert.Equal(t, "MyCustomStep1", steps[0].StepName, "expected first step to have custom name")
		assert.Equal(t, 0, steps[0].StepID)

		// Check that the second step has the custom name
		assert.Equal(t, "MyCustomStep2", steps[1].StepName, "expected second step to have custom name")
		assert.Equal(t, 1, steps[1].StepID)
	})
}

func TestChildWorkflow(t *testing.T) {
	dbosCtx := setupDBOS(t, true, true)

	type Inheritance struct {
		ParentID string
		Index    int
	}

	// Create child workflows with executor
	childWf := func(dbosCtx DBOSContext, input Inheritance) (string, error) {
		workflowID, err := GetWorkflowID(dbosCtx)
		if err != nil {
			return "", fmt.Errorf("failed to get workflow ID: %w", err)
		}
		expectedCurrentID := fmt.Sprintf("%s-0", input.ParentID)
		if workflowID != expectedCurrentID {
			return "", fmt.Errorf("expected childWf workflow ID to be %s, got %s", expectedCurrentID, workflowID)
		}
		// Steps of a child workflow start with an incremented step ID, because the first step ID is allocated to the child workflow
		return RunAsStep(dbosCtx, func(ctx context.Context) (string, error) {
			return simpleStep(ctx)
		})
	}
	RegisterWorkflow(dbosCtx, childWf)

	parentWf := func(ctx DBOSContext, input Inheritance) (string, error) {
		workflowID, err := GetWorkflowID(ctx)
		if err != nil {
			return "", fmt.Errorf("failed to get workflow ID: %w", err)
		}

		childHandle, err := RunWorkflow(ctx, childWf, Inheritance{ParentID: workflowID})
		if err != nil {
			return "", fmt.Errorf("failed to run child workflow: %w", err)
		}

		// Check this wf ID is built correctly
		expectedParentID := fmt.Sprintf("%s-%d", input.ParentID, input.Index)
		if workflowID != expectedParentID {
			return "", fmt.Errorf("expected parentWf workflow ID to be %s, got %s", expectedParentID, workflowID)
		}
		res, err := childHandle.GetResult()
		if err != nil {
			return "", fmt.Errorf("failed to get result from child workflow: %w", err)
		}

		// Check the steps from this workflow
		steps, err := GetWorkflowSteps(ctx, workflowID)
		if err != nil {
			return "", fmt.Errorf("failed to get workflow steps: %w", err)
		}
		if len(steps) != 2 {
			return "", fmt.Errorf("expected 2 recorded steps, got %d", len(steps))
		}
		// Verify the first step is the child workflow
		if steps[0].StepID != 0 {
			return "", fmt.Errorf("expected first step ID to be 0, got %d", steps[0].StepID)
		}
		if steps[0].StepName != runtime.FuncForPC(reflect.ValueOf(childWf).Pointer()).Name() {
			return "", fmt.Errorf("expected first step to be child workflow, got %s", steps[0].StepName)
		}
		if steps[0].Output != nil {
			return "", fmt.Errorf("expected first step output to be nil, got %s", steps[0].Output)
		}
		if steps[1].Error != nil {
			return "", fmt.Errorf("expected second step error to be nil, got %s", steps[1].Error)
		}
		if steps[0].ChildWorkflowID != childHandle.GetWorkflowID() {
			return "", fmt.Errorf("expected first step child workflow ID to be %s, got %s", childHandle.GetWorkflowID(), steps[0].ChildWorkflowID)
		}

		// The second step is the result from the child workflow
		if steps[1].StepID != 1 {
			return "", fmt.Errorf("expected second step ID to be 1, got %d", steps[1].StepID)
		}
		if steps[1].StepName != "DBOS.getResult" {
			return "", fmt.Errorf("expected second step name to be getResult, got %s", steps[1].StepName)
		}
		if steps[1].Output != "from step" {
			return "", fmt.Errorf("expected second step output to be 'from step', got %s", steps[1].Output)
		}
		if steps[1].Error != nil {
			return "", fmt.Errorf("expected second step error to be nil, got %s", steps[1].Error)
		}
		if steps[1].ChildWorkflowID != childHandle.GetWorkflowID() {
			return "", fmt.Errorf("expected second step child workflow ID to be %s, got %s", childHandle.GetWorkflowID(), steps[1].ChildWorkflowID)
		}

		return res, nil
	}
	RegisterWorkflow(dbosCtx, parentWf)

	grandParentWf := func(ctx DBOSContext, r int) (string, error) {
		workflowID, err := GetWorkflowID(ctx)
		if err != nil {
			return "", fmt.Errorf("failed to get workflow ID: %w", err)
		}

		// 2 steps per loop: spawn child and get result
		for i := range r {
			expectedStepID := (2 * i)
			parentHandle, err := RunWorkflow(ctx, parentWf, Inheritance{ParentID: workflowID, Index: expectedStepID})
			if err != nil {
				return "", fmt.Errorf("failed to run parent workflow: %w", err)
			}

			// Verify parent (this workflow's child) ID follows the pattern: parentID-functionID
			parentWorkflowID := parentHandle.GetWorkflowID()

			expectedParentID := fmt.Sprintf("%s-%d", workflowID, expectedStepID)
			if parentWorkflowID != expectedParentID {
				return "", fmt.Errorf("expected parent workflow ID to be %s, got %s", expectedParentID, parentWorkflowID)
			}

			result, err := parentHandle.GetResult()
			if err != nil {
				return "", fmt.Errorf("failed to get result from parent workflow: %w", err)
			}
			if result != "from step" {
				return "", fmt.Errorf("expected result from parent workflow to be 'from step', got %s", result)
			}

		}
		// Check the steps from this workflow
		steps, err := GetWorkflowSteps(ctx, workflowID)
		if err != nil {
			return "", fmt.Errorf("failed to get workflow steps: %w", err)
		}
		if len(steps) != r*2 {
			return "", fmt.Errorf("expected 2 recorded steps, got %d", len(steps))
		}

		// We do expect the steps to be returned in the order of execution, which seems to be the case even without an ORDER BY function_id ASC clause in the SQL query
		for i := 0; i < r; i += 2 {
			expectedStepID := i
			expectedChildID := fmt.Sprintf("%s-%d", workflowID, i)
			childWfStep := steps[i]
			getResultStep := steps[i+1]

			if childWfStep.StepID != expectedStepID {
				return "", fmt.Errorf("expected child wf step ID to be %d, got %d", expectedStepID, childWfStep.StepID)
			}
			if getResultStep.StepID != expectedStepID+1 {
				return "", fmt.Errorf("expected get result step ID to be %d, got %d", expectedStepID+1, getResultStep.StepID)
			}
			expectedName := runtime.FuncForPC(reflect.ValueOf(parentWf).Pointer()).Name()
			if childWfStep.StepName != expectedName {
				return "", fmt.Errorf("expected child wf step name to be %s, got %s", expectedName, childWfStep.StepName)
			}
			expectedName = "DBOS.getResult"
			if getResultStep.StepName != expectedName {
				return "", fmt.Errorf("expected get result step name to be %s, got %s", expectedName, getResultStep.StepName)
			}

			if childWfStep.Output != nil {
				return "", fmt.Errorf("expected child wf step output to be nil, got %s", childWfStep.Output)
			}
			if getResultStep.Output != "from step" {
				return "", fmt.Errorf("expected get result step output to be 'from step', got %s", getResultStep.Output)
			}

			if childWfStep.Error != nil {
				return "", fmt.Errorf("expected child wf step error to be nil, got %s", childWfStep.Error)
			}
			if getResultStep.Error != nil {
				return "", fmt.Errorf("expected get result step error to be nil, got %s", getResultStep.Error)
			}
			if childWfStep.ChildWorkflowID != expectedChildID {
				return "", fmt.Errorf("expected step child workflow ID to be %s, got %s", expectedChildID, childWfStep.ChildWorkflowID)
			}
			if getResultStep.ChildWorkflowID != expectedChildID {
				return "", fmt.Errorf("expected step child workflow ID to be %s, got %s", expectedChildID, getResultStep.ChildWorkflowID)
			}
		}

		return "", nil
	}
	RegisterWorkflow(dbosCtx, grandParentWf)

	t.Run("ChildWorkflowIDGeneration", func(t *testing.T) {
		r := 3
		h, err := RunWorkflow(dbosCtx, grandParentWf, r)
		require.NoError(t, err, "failed to execute grand parent workflow")
		_, err = h.GetResult()
		require.NoError(t, err, "failed to get result from grand parent workflow")
	})

	t.Run("ChildWorkflowWithCustomID", func(t *testing.T) {
		customChildID := uuid.NewString()

		simpleChildWf := func(dbosCtx DBOSContext, input string) (string, error) {
			return RunAsStep(dbosCtx, func(ctx context.Context) (string, error) {
				return simpleStep(ctx)
			})
		}
		RegisterWorkflow(dbosCtx, simpleChildWf)

		// Simple parent that starts one child with a custom workflow ID
		parentWf := func(ctx DBOSContext, input string) (string, error) {
			childHandle, err := RunWorkflow(ctx, simpleChildWf, "test-child-input", WithWorkflowID(customChildID))
			if err != nil {
				return "", fmt.Errorf("failed to run child workflow: %w", err)
			}

			result, err := childHandle.GetResult()
			if err != nil {
				return "", fmt.Errorf("failed to get result from child workflow: %w", err)
			}

			return result, nil
		}
		RegisterWorkflow(dbosCtx, parentWf)

		parentHandle, err := RunWorkflow(dbosCtx, parentWf, "test-input")
		require.NoError(t, err, "failed to start parent workflow")

		result, err := parentHandle.GetResult()
		require.NoError(t, err, "failed to get result from parent workflow")
		require.Equal(t, "from step", result)

		// Verify the child workflow was recorded as step 0
		steps, err := GetWorkflowSteps(dbosCtx, parentHandle.GetWorkflowID())
		require.NoError(t, err, "failed to get workflow steps")
		require.Len(t, steps, 2, "expected 2 recorded steps, got %d", len(steps))

		// Verify first step is the child workflow with stepID=0
		require.Equal(t, 0, steps[0].StepID)
		require.Equal(t, runtime.FuncForPC(reflect.ValueOf(simpleChildWf).Pointer()).Name(), steps[0].StepName)
		require.Equal(t, customChildID, steps[0].ChildWorkflowID)

		// Verify second step is the getResult call with stepID=1
		require.Equal(t, 1, steps[1].StepID)
		require.Equal(t, "DBOS.getResult", steps[1].StepName)
		require.Equal(t, customChildID, steps[1].ChildWorkflowID)
	})

	t.Run("RecoveredChildWorkflowPollingHandle", func(t *testing.T) {
		pollingHandleStartEvent := NewEvent()
		pollingHandleCompleteEvent := NewEvent()
		knownChildID := "known-child-workflow-id"
		knownParentID := "known-parent-workflow-id"
		counter := 0

		// Simple child workflow that returns a result
		pollingHandleChildWf := func(dbosCtx DBOSContext, input string) (string, error) {
			// Wait
			pollingHandleCompleteEvent.Wait()
			return input + "-result", nil
		}
		RegisterWorkflow(dbosCtx, pollingHandleChildWf)

		pollingHandleParentWf := func(ctx DBOSContext, input string) (string, error) {
			counter++

			// Run child workflow with a known ID
			childHandle, err := RunWorkflow(ctx, pollingHandleChildWf, "child-input", WithWorkflowID(knownChildID))
			if err != nil {
				return "", fmt.Errorf("failed to run child workflow: %w", err)
			}

			switch counter {
			case 1:
				// First handle will be a direct handle
				_, ok := childHandle.(*workflowHandle[string])
				if !ok {
					return "", fmt.Errorf("expected child handle to be of type workflowDirectHandle, got %T", childHandle)
				}
				// Signal the child workflow is started
				pollingHandleStartEvent.Set()

				result, err := childHandle.GetResult()
				if err != nil {
					return "", fmt.Errorf("failed to get result from child workflow: %w", err)
				}
				return result, nil
			case 2:
				// Second handle will be a polling handle
				_, ok := childHandle.(*workflowPollingHandle[string])
				if !ok {
					return "", fmt.Errorf("expected recovered child handle to be of type workflowPollingHandle, got %T", childHandle)
				}
			}
			return "", nil
		}

		RegisterWorkflow(dbosCtx, pollingHandleParentWf)

		// Execute parent workflow - it will block after starting the child
		parentHandle, err := RunWorkflow(dbosCtx, pollingHandleParentWf, "parent-input", WithWorkflowID(knownParentID))
		require.NoError(t, err, "failed to start parent workflow")

		// Wait for the workflows to start
		pollingHandleStartEvent.Wait()

		// Recover pending workflows - this should give us both parent and child handles
		recoveredHandles, err := recoverPendingWorkflows(dbosCtx.(*dbosContext), []string{"local"})
		require.NoError(t, err, "failed to recover pending workflows")

		// Should have recovered both parent and child workflows
		require.Len(t, recoveredHandles, 2, "expected 2 recovered handles (parent and child), got %d", len(recoveredHandles))

		// Find the child handle and verify it's a polling handle with the correct ID
		var childRecoveredHandle WorkflowHandle[any]
		for _, handle := range recoveredHandles {
			if handle.GetWorkflowID() == knownChildID {
				childRecoveredHandle = handle
				break
			}
		}

		require.NotNil(t, childRecoveredHandle, "failed to find recovered child workflow handle with ID %s", knownChildID)

		// Complete both workflows
		pollingHandleCompleteEvent.Set()
		result, err := parentHandle.GetResult()
		require.NoError(t, err, "failed to get result from original parent workflow")
		require.Equal(t, "child-input-result", result)
		childResult, err := childRecoveredHandle.GetResult()
		require.NoError(t, err, "failed to get result from recovered child handle")
		require.Equal(t, result, childResult)
	})

	t.Run("ChildWorkflowCannotBeSpawnedFromStep", func(t *testing.T) {
		// Child workflow for testing
		childWf := func(dbosCtx DBOSContext, input string) (string, error) {
			return "child-result", nil
		}
		RegisterWorkflow(dbosCtx, childWf)

		// Step that tries to spawn a child workflow - this should fail
		stepThatSpawnsChild := func(ctx context.Context, input string) (string, error) {
			dbosCtx := ctx.(DBOSContext)
			_, err := RunWorkflow(dbosCtx, childWf, input)
			if err != nil {
				return "", err
			}
			return "should-not-reach", nil
		}

		// Workflow that calls the step
		parentWf := func(ctx DBOSContext, input string) (string, error) {
			return RunAsStep(ctx, func(context context.Context) (string, error) {
				return stepThatSpawnsChild(context, input)
			})
		}
		RegisterWorkflow(dbosCtx, parentWf)

		// Execute the workflow - should fail when step tries to spawn child workflow
		handle, err := RunWorkflow(dbosCtx, parentWf, "test-input")
		require.NoError(t, err, "failed to start parent workflow")

		// Expect the workflow to fail
		_, err = handle.GetResult()
		require.Error(t, err, "expected error when spawning child workflow from step, but got none")

		// Check the error type and message
		dbosErr, ok := err.(*DBOSError)
		require.True(t, ok, "expected error to be of type *DBOSError, got %T", err)
		require.Equal(t, StepExecutionError, dbosErr.Code, "expected error code to be StepExecutionError, got %v", dbosErr.Code)

		expectedMessagePart := "cannot spawn child workflow from within a step"
		require.Contains(t, err.Error(), expectedMessagePart, "expected error message to contain %q, but got %q", expectedMessagePart, err.Error())
	})
}

// Idempotency workflows moved to test functions

func idempotencyWorkflow(dbosCtx DBOSContext, input string) (string, error) {
	RunAsStep(dbosCtx, func(ctx context.Context) (int64, error) {
		return incrementCounter(ctx, int64(1))
	})
	return input, nil
}

func TestWorkflowIdempotency(t *testing.T) {
	dbosCtx := setupDBOS(t, true, true)
	RegisterWorkflow(dbosCtx, idempotencyWorkflow)

	t.Run("WorkflowExecutedOnlyOnce", func(t *testing.T) {
		idempotencyCounter = 0

		workflowID := uuid.NewString()
		input := "idempotency-test"

		// Execute the same workflow twice with the same ID
		// First execution
		handle1, err := RunWorkflow(dbosCtx, idempotencyWorkflow, input, WithWorkflowID(workflowID))
		require.NoError(t, err, "failed to execute workflow first time")
		result1, err := handle1.GetResult()
		require.NoError(t, err, "failed to get result from first execution")

		// Second execution with the same workflow ID
		handle2, err := RunWorkflow(dbosCtx, idempotencyWorkflow, input, WithWorkflowID(workflowID))
		require.NoError(t, err, "failed to execute workflow second time")
		result2, err := handle2.GetResult()
		require.NoError(t, err, "failed to get result from second execution")

		require.Equal(t, handle1.GetWorkflowID(), handle2.GetWorkflowID())

		// Verify the second handle is a polling handle
		_, ok := handle2.(*workflowPollingHandle[string])
		require.True(t, ok, "expected handle2 to be of type workflowPollingHandle, got %T", handle2)

		// Verify both executions return the same result
		require.Equal(t, result1, result2)

		// Verify the counter was only incremented once (idempotency)
		require.Equal(t, int64(1), idempotencyCounter, "expected counter to be 1 (workflow executed only once)")
	})
}

func TestWorkflowRecovery(t *testing.T) {
	dbosCtx := setupDBOS(t, true, true)

	var (
		recoveryCounters []int64
		recoveryEvents   []*Event
		blockingEvents   []*Event
	)

	recoveryWorkflow := func(dbosCtx DBOSContext, index int) (int64, error) {
		// First step with custom name - increments the counter
		_, err := RunAsStep(dbosCtx, func(ctx context.Context) (int64, error) {
			recoveryCounters[index]++
			return recoveryCounters[index], nil
		}, WithStepName(fmt.Sprintf("IncrementStep-%d", index)))
		if err != nil {
			return 0, err
		}

		// Signal that first step is complete
		recoveryEvents[index].Set()

		// Second step with custom name - blocks until signaled
		_, err = RunAsStep(dbosCtx, func(ctx context.Context) (string, error) {
			blockingEvents[index].Wait()
			return fmt.Sprintf("completed-%d", index), nil
		}, WithStepName(fmt.Sprintf("BlockingStep-%d", index)))
		if err != nil {
			return 0, err
		}

		return recoveryCounters[index], nil
	}

	RegisterWorkflow(dbosCtx, recoveryWorkflow)

	t.Run("WorkflowRecovery", func(t *testing.T) {
		const numWorkflows = 5

		// Initialize slices for multiple workflows
		recoveryCounters = make([]int64, numWorkflows)
		recoveryEvents = make([]*Event, numWorkflows)
		blockingEvents = make([]*Event, numWorkflows)

		// Create events for each workflow
		for i := range numWorkflows {
			recoveryEvents[i] = NewEvent()
			blockingEvents[i] = NewEvent()
		}

		// Start all workflows
		handles := make([]WorkflowHandle[int64], numWorkflows)
		for i := range numWorkflows {
			handle, err := RunWorkflow(dbosCtx, recoveryWorkflow, i, WithWorkflowID(fmt.Sprintf("recovery-test-%d", i)))
			require.NoError(t, err, "failed to start workflow %d", i)
			handles[i] = handle
		}

		// Wait for all first steps to complete
		for i := range numWorkflows {
			recoveryEvents[i].Wait()
		}

		// Verify step states before recovery
		for i := range numWorkflows {
			steps, err := GetWorkflowSteps(dbosCtx, handles[i].GetWorkflowID())
			require.NoError(t, err, "failed to get steps for workflow %d", i)
			require.Len(t, steps, 1, "expected 1 completed step for workflow %d before recovery", i)

			// Verify first step has custom name and completed
			assert.Equal(t, fmt.Sprintf("IncrementStep-%d", i), steps[0].StepName, "workflow %d first step name mismatch", i)
			assert.Equal(t, 0, steps[0].StepID, "workflow %d first step ID should be 0", i)
			assert.NotNil(t, steps[0].Output, "workflow %d first step should have output", i)
			assert.Nil(t, steps[0].Error, "workflow %d first step should not have error", i)
		}

		// Verify counters are all 1 (executed once)
		for i := range numWorkflows {
			require.Equal(t, int64(1), recoveryCounters[i], "workflow %d counter should be 1 before recovery", i)
		}

		// Run recovery
		recoveredHandles, err := recoverPendingWorkflows(dbosCtx.(*dbosContext), []string{"local"})
		require.NoError(t, err, "failed to recover pending workflows")
		require.Len(t, recoveredHandles, numWorkflows, "expected %d recovered handles, got %d", numWorkflows, len(recoveredHandles))

		// Create a map for easy lookup of recovered handles
		recoveredMap := make(map[string]WorkflowHandle[any])
		for _, h := range recoveredHandles {
			recoveredMap[h.GetWorkflowID()] = h
		}

		// Verify all original workflows were recovered
		for i := range numWorkflows {
			originalID := handles[i].GetWorkflowID()
			recoveredHandle, found := recoveredMap[originalID]
			require.True(t, found, "workflow %d with ID %s not found in recovered handles", i, originalID)

			_, ok := recoveredHandle.(*workflowPollingHandle[any])
			require.True(t, ok, "recovered handle %d should be of type workflowPollingHandle, got %T", i, recoveredHandle)
		}

		// Verify first steps were NOT re-executed (counters should still be 1)
		for i := range numWorkflows {
			require.Equal(t, int64(1), recoveryCounters[i], "workflow %d counter should remain 1 after recovery (idempotent)", i)
		}

		// Verify workflow attempts increased to 2
		for i := range numWorkflows {
			workflows, err := dbosCtx.(*dbosContext).systemDB.listWorkflows(context.Background(), listWorkflowsDBInput{
				workflowIDs: []string{handles[i].GetWorkflowID()},
			})
			require.NoError(t, err, "failed to list workflow %d", i)
			require.Len(t, workflows, 1, "expected 1 workflow entry for workflow %d", i)
			assert.Equal(t, 2, workflows[0].Attempts, "workflow %d should have 2 attempts after recovery", i)
		}

		// Unblock all workflows and verify they complete
		for i := range numWorkflows {
			blockingEvents[i].Set()
		}

		// Get results from all recovered workflows
		for i := range numWorkflows {
			recoveredHandle := recoveredMap[handles[i].GetWorkflowID()]
			result, err := recoveredHandle.GetResult()
			require.NoError(t, err, "failed to get result from recovered workflow %d", i)

			// Result should be the counter value (1)
			require.Equal(t, int64(1), result, "workflow %d result should be 1", i)
		}

		// Final verification of step states
		for i := range numWorkflows {
			steps, err := GetWorkflowSteps(dbosCtx, handles[i].GetWorkflowID())
			require.NoError(t, err, "failed to get final steps for workflow %d", i)
			require.Len(t, steps, 2, "expected 2 steps for workflow %d", i)

			// Both steps should now be completed
			assert.NotNil(t, steps[0].Output, "workflow %d first step should have output", i)
			assert.NotNil(t, steps[1].Output, "workflow %d second step should have output", i)
			assert.Nil(t, steps[0].Error, "workflow %d first step should not have error", i)
			assert.Nil(t, steps[1].Error, "workflow %d second step should not have error", i)
		}
	})
}

var (
	maxRecoveryAttempts       = 20
	deadLetterQueueStartEvent *Event
	deadLetterQueueEvent      *Event
	recoveryCount             int64
)

func deadLetterQueueWorkflow(ctx DBOSContext, input string) (int, error) {
	recoveryCount++
	wfid, err := GetWorkflowID(ctx)
	if err != nil {
		return 0, fmt.Errorf("failed to get workflow ID: %v", err)
	}
	fmt.Printf("Dead letter queue workflow %s started, recovery count: %d\n", wfid, recoveryCount)
	deadLetterQueueStartEvent.Set()
	deadLetterQueueEvent.Wait()
	return 0, nil
}

func infiniteDeadLetterQueueWorkflow(ctx DBOSContext, input string) (int, error) {
	deadLetterQueueStartEvent.Set()
	deadLetterQueueEvent.Wait()
	return 0, nil
}
func TestWorkflowDeadLetterQueue(t *testing.T) {
	dbosCtx := setupDBOS(t, true, true)
	RegisterWorkflow(dbosCtx, deadLetterQueueWorkflow, WithMaxRetries(maxRecoveryAttempts))
	RegisterWorkflow(dbosCtx, infiniteDeadLetterQueueWorkflow, WithMaxRetries(-1)) // A negative value means infinite retries

	t.Run("DeadLetterQueueBehavior", func(t *testing.T) {
		deadLetterQueueEvent = NewEvent()
		deadLetterQueueStartEvent = NewEvent()
		recoveryCount = 0

		// Start a workflow that blocks forever
		wfID := uuid.NewString()
		handle, err := RunWorkflow(dbosCtx, deadLetterQueueWorkflow, "test", WithWorkflowID(wfID))
		require.NoError(t, err, "failed to start dead letter queue workflow")
		deadLetterQueueStartEvent.Wait()
		deadLetterQueueStartEvent.Clear()

		// Attempt to recover the blocked workflow the maximum number of times
		for i := range maxRecoveryAttempts {
			_, err := recoverPendingWorkflows(dbosCtx.(*dbosContext), []string{"local"})
			require.NoError(t, err, "failed to recover pending workflows on attempt %d", i+1)
			deadLetterQueueStartEvent.Wait()
			deadLetterQueueStartEvent.Clear()
			expectedCount := int64(i + 2) // +1 for initial execution, +1 for each recovery
			require.Equal(t, expectedCount, recoveryCount, "expected recovery count to be %d, got %d", expectedCount, recoveryCount)
		}

		// Verify an additional attempt throws a DLQ error and puts the workflow in the DLQ status
		_, err = recoverPendingWorkflows(dbosCtx.(*dbosContext), []string{"local"})
		require.Error(t, err, "expected dead letter queue error but got none")

		dbosErr, ok := err.(*DBOSError)
		require.True(t, ok, "expected DBOSError, got %T", err)
		require.Equal(t, DeadLetterQueueError, dbosErr.Code)

		// Verify workflow status is MAX_RECOVERY_ATTEMPTS_EXCEEDED
		status, err := handle.GetStatus()
		require.NoError(t, err, "failed to get workflow status")
		require.Equal(t, WorkflowStatusMaxRecoveryAttemptsExceeded, status.Status)

		// Verify that attempting to start a workflow with the same ID throws a DLQ error
		_, err = RunWorkflow(dbosCtx, deadLetterQueueWorkflow, "test", WithWorkflowID(wfID))
		require.Error(t, err, "expected dead letter queue error when restarting workflow with same ID but got none")

		dbosErr, ok = err.(*DBOSError)
		require.True(t, ok, "expected error to be of type *DBOSError, got %T", err)
		require.Equal(t, dbosErr.Code, DeadLetterQueueError, "expected error code to be DeadLetterQueueError")

		// Now resume the workflow -- this clears the DLQ status
		resumedHandle, err := ResumeWorkflow[int](dbosCtx, wfID)
		require.NoError(t, err, "failed to resume workflow")

		// Recover pending workflows again - should work without error
		_, err = recoverPendingWorkflows(dbosCtx.(*dbosContext), []string{"local"})
		require.NoError(t, err, "failed to recover pending workflows after resume")

		// Complete the blocked workflow
		deadLetterQueueEvent.Set()

		// Wait for both handles to complete
		result1, err := handle.GetResult()
		require.NoError(t, err, "failed to get result from original handle")

		result2, err := resumedHandle.GetResult()
		require.NoError(t, err, "failed to get result from resumed handle")

		require.Equal(t, result1, result2)

		// Verify workflow status is SUCCESS
		status, err = handle.GetStatus()
		require.NoError(t, err, "failed to get final workflow status")
		require.Equal(t, WorkflowStatusSuccess, status.Status)

		// Verify that retries of a completed workflow do not raise the DLQ exception
		for i := 0; i < maxRecoveryAttempts*2; i++ {
			_, err = RunWorkflow(dbosCtx, deadLetterQueueWorkflow, "test", WithWorkflowID(wfID))
			require.NoError(t, err, "unexpected error when retrying completed workflow")
		}
	})

	t.Run("InfiniteRetriesWorkflow", func(t *testing.T) {
		deadLetterQueueEvent = NewEvent()
		deadLetterQueueStartEvent = NewEvent()

		// Verify that a workflow with MaxRetries=0 (infinite retries) is retried infinitely
		wfID := uuid.NewString()

		handle, err := RunWorkflow(dbosCtx, infiniteDeadLetterQueueWorkflow, "test", WithWorkflowID(wfID))
		require.NoError(t, err, "failed to start infinite dead letter queue workflow")

		deadLetterQueueStartEvent.Wait()
		deadLetterQueueStartEvent.Clear()
		// Attempt to recover the blocked workflow many times (should never fail)
		handles := []WorkflowHandle[any]{}
		for i := range _DEFAULT_MAX_RECOVERY_ATTEMPTS * 2 {
			recoveredHandles, err := recoverPendingWorkflows(dbosCtx.(*dbosContext), []string{"local"})
			require.NoError(t, err, "failed to recover pending workflows on attempt %d", i+1)
			handles = append(handles, recoveredHandles...)
			deadLetterQueueStartEvent.Wait()
			deadLetterQueueStartEvent.Clear()
		}

		// Complete the workflow
		deadLetterQueueEvent.Set()

		result, err := handle.GetResult()
		require.NoError(t, err, "failed to get result from infinite dead letter queue workflow")
		require.Equal(t, 0, result)

		// Wait for all handles to complete
		for i, h := range handles {
			result, err := h.GetResult()
			require.NoError(t, err, "failed to get result from handle %d", i)
			require.Equal(t, 0, result)
		}
	})
}

var (
	counter    atomic.Int64
	counter1Ch = make(chan time.Time, 100)
)

func TestScheduledWorkflows(t *testing.T) {
	dbosCtx := setupDBOS(t, true, true)

	RegisterWorkflow(dbosCtx, func(ctx DBOSContext, scheduledTime time.Time) (string, error) {
		startTime := time.Now()
		if counter.Add(1) == 10 {
			return "", fmt.Errorf("counter reached 10, stopping workflow")
		}
		select {
		case counter1Ch <- startTime:
		default:
		}
		return fmt.Sprintf("Scheduled workflow scheduled at time %v and executed at time %v", scheduledTime, startTime), nil
	}, WithSchedule("* * * * * *")) // Every second

	err := dbosCtx.Launch()
	require.NoError(t, err, "failed to launch DBOS")

	// Helper function to collect execution times
	collectExecutionTimes := func(ch chan time.Time, target int, timeout time.Duration) ([]time.Time, error) {
		var executionTimes []time.Time
		for len(executionTimes) < target {
			select {
			case execTime := <-ch:
				executionTimes = append(executionTimes, execTime)
			case <-time.After(timeout):
				return nil, fmt.Errorf("timeout waiting for %d executions, got %d", target, len(executionTimes))
			}
		}
		return executionTimes, nil
	}

	t.Run("ScheduledWorkflowExecution", func(t *testing.T) {
		// Wait for workflow to execute at least 10 times (should take ~9-10 seconds)
		executionTimes, err := collectExecutionTimes(counter1Ch, 10, 10*time.Second)
		require.NoError(t, err, "Failed to collect scheduled workflow execution times")
		require.GreaterOrEqual(t, len(executionTimes), 10)

		// Verify timing - each execution should be approximately 1 second apart
		scheduleInterval := 1 * time.Second
		allowedSlack := 3 * time.Second

		for i, execTime := range executionTimes {
			// Calculate expected execution time based on schedule interval
			expectedTime := executionTimes[0].Add(time.Duration(i+1) * scheduleInterval)

			// Calculate the delta between actual and expected execution time
			delta := execTime.Sub(expectedTime)
			if delta < 0 {
				delta = -delta // Get absolute value
			}

			// Check if delta is within acceptable slack
			require.LessOrEqual(t, delta, allowedSlack, "Execution %d timing deviation too large: expected around %v, got %v (delta: %v, allowed slack: %v)", i+1, expectedTime, execTime, delta, allowedSlack)

			t.Logf("Execution %d: expected %v, actual %v, delta %v", i+1, expectedTime, execTime, delta)
		}

		// Stop the workflowScheduler and check if it stops executing
		dbosCtx.(*dbosContext).getWorkflowScheduler().Stop()
		time.Sleep(3 * time.Second) // Wait a bit to ensure no more executions
		currentCounter := counter.Load()
		require.Less(t, counter.Load(), currentCounter+2, "Scheduled workflow continued executing after stopping scheduler")
	})
}

var (
	sendIdempotencyEvent         = NewEvent()
	receiveIdempotencyStartEvent = NewEvent()
	receiveIdempotencyStopEvent  = NewEvent()
	numConcurrentRecvWfs         = 5
	concurrentRecvReadyEvents    = make([]*Event, numConcurrentRecvWfs)
	concurrentRecvStartEvent     = NewEvent()
)

type sendWorkflowInput struct {
	DestinationID string
	Topic         string
}

func sendWorkflow(ctx DBOSContext, input sendWorkflowInput) (string, error) {
	err := Send(ctx, input.DestinationID, "message1", input.Topic)
	if err != nil {
		return "", err
	}
	err = Send(ctx, input.DestinationID, "message2", input.Topic)
	if err != nil {
		return "", err
	}
	err = Send(ctx, input.DestinationID, "message3", input.Topic)
	if err != nil {
		return "", err
	}
	return "", nil
}

func receiveWorkflow(ctx DBOSContext, topic string) (string, error) {
	msg1, err := Recv[string](ctx, topic, 2*time.Second)
	if err != nil {
		return "", err
	}
	msg2, err := Recv[string](ctx, topic, 2*time.Second)
	if err != nil {
		return "", err
	}
	msg3, err := Recv[string](ctx, topic, 2*time.Second)
	if err != nil {
		return "", err
	}
	return msg1 + "-" + msg2 + "-" + msg3, nil
}

func receiveWorkflowCoordinated(ctx DBOSContext, input struct {
	Topic string
	i     int
}) (string, error) {
	// Signal that this workflow has started and is ready
	concurrentRecvReadyEvents[input.i].Set()

	// Wait for the coordination event before starting to receive

	concurrentRecvStartEvent.Wait()

	// Do a single Recv call with timeout
	msg, err := Recv[string](ctx, input.Topic, 3*time.Second)
	if err != nil {
		return "", err
	}
	return msg, nil
}

func sendStructWorkflow(ctx DBOSContext, input sendWorkflowInput) (string, error) {
	testStruct := sendRecvType{Value: "test-struct-value"}
	err := Send(ctx, input.DestinationID, testStruct, input.Topic)
	return "", err
}

func receiveStructWorkflow(ctx DBOSContext, topic string) (sendRecvType, error) {
	return Recv[sendRecvType](ctx, topic, 3*time.Second)
}

func sendIdempotencyWorkflow(ctx DBOSContext, input sendWorkflowInput) (string, error) {
	err := Send(ctx, input.DestinationID, "m1", input.Topic)
	if err != nil {
		return "", err
	}
	sendIdempotencyEvent.Wait()
	return "idempotent-send-completed", nil
}

func receiveIdempotencyWorkflow(ctx DBOSContext, topic string) (string, error) {
	msg, err := Recv[string](ctx, topic, 3*time.Second)
	if err != nil {
		// Unlock the test in this case
		receiveIdempotencyStartEvent.Set()
		return "", err
	}
	receiveIdempotencyStartEvent.Set()
	receiveIdempotencyStopEvent.Wait()
	return msg, nil
}

func durableRecvSleepWorkflow(ctx DBOSContext, topic string) (string, error) {
	// First Recv with 2-second timeout (will timeout)
	msg1, err := Recv[string](ctx, topic, 2*time.Second)
	if err != nil {
		return "", fmt.Errorf("unexpected error in first recv: %w", err)
	}

	// Second Recv with 2-second timeout (will also timeout)
	msg2, err := Recv[string](ctx, topic, 2*time.Second)
	if err != nil {
		return "", fmt.Errorf("unexpected error in second recv: %w", err)
	}

	// Signal that both Recv calls completed
	receiveIdempotencyStartEvent.Set()

	// Wait for test to signal completion
	receiveIdempotencyStopEvent.Wait()

	// Return result - will be empty strings since both timeout
	return msg1 + msg2, nil
}

func stepThatCallsSend(ctx context.Context, input sendWorkflowInput) (string, error) {
	err := Send(ctx.(DBOSContext), input.DestinationID, "message-from-step", input.Topic)
	if err != nil {
		return "", err
	}
	return "send-completed", nil
}

func workflowThatCallsSendInStep(ctx DBOSContext, input sendWorkflowInput) (string, error) {
	return RunAsStep(ctx, func(context context.Context) (string, error) {
		return stepThatCallsSend(context, input)
	})
}

type sendRecvType struct {
	Value string
}

func recvContextCancelWorkflow(ctx DBOSContext, topic string) (string, error) {
	// Try to receive with a 5 second timeout, but context will cancel before that
	msg, err := Recv[string](ctx, topic, 5*time.Second)
	if err != nil {
		return "", err
	}
	return msg, nil
}

func TestSendRecv(t *testing.T) {
	dbosCtx := setupDBOS(t, true, true)

	// Register all send/recv workflows with executor
	RegisterWorkflow(dbosCtx, sendWorkflow)
	RegisterWorkflow(dbosCtx, receiveWorkflow)
	RegisterWorkflow(dbosCtx, receiveWorkflowCoordinated)
	RegisterWorkflow(dbosCtx, sendStructWorkflow)
	RegisterWorkflow(dbosCtx, receiveStructWorkflow)
	RegisterWorkflow(dbosCtx, sendIdempotencyWorkflow)
	RegisterWorkflow(dbosCtx, receiveIdempotencyWorkflow)
	RegisterWorkflow(dbosCtx, durableRecvSleepWorkflow)
	RegisterWorkflow(dbosCtx, workflowThatCallsSendInStep)
	RegisterWorkflow(dbosCtx, recvContextCancelWorkflow)

	dbosCtx.Launch()

	t.Run("SendRecvSuccess", func(t *testing.T) {
		// Start the receive workflow
		receiveHandle, err := RunWorkflow(dbosCtx, receiveWorkflow, "test-topic")
		require.NoError(t, err, "failed to start receive workflow")

		time.Sleep(500 * time.Millisecond) // Ensure receive workflow is waiting so we don't miss the notification

		// Send a message to the receive workflow
		handle, err := RunWorkflow(dbosCtx, sendWorkflow, sendWorkflowInput{
			DestinationID: receiveHandle.GetWorkflowID(),
			Topic:         "test-topic",
		})
		require.NoError(t, err, "failed to send message")
		_, err = handle.GetResult()
		require.NoError(t, err, "failed to get result from send workflow")

		result, err := receiveHandle.GetResult()
		require.NoError(t, err, "failed to get result from receive workflow")
		require.Equal(t, "message1-message2-message3", result)

		// Verify step counting for send workflow (sendWorkflow calls Send 3 times)
		sendSteps, err := GetWorkflowSteps(dbosCtx, handle.GetWorkflowID())
		require.NoError(t, err, "failed to get workflow steps for send workflow")
		require.Len(t, sendSteps, 3, "expected 3 steps in send workflow (3 Send calls), got %d", len(sendSteps))
		for i, step := range sendSteps {
			require.Equal(t, i, step.StepID, "expected step %d to have correct StepID", i)
			require.Equal(t, "DBOS.send", step.StepName, "expected step %d to have StepName 'DBOS.send'", i)
		}

		// Verify step counting for receive workflow (receiveWorkflow calls Recv 3 times)
		receiveSteps, err := GetWorkflowSteps(dbosCtx, receiveHandle.GetWorkflowID())
		require.NoError(t, err, "failed to get workflow steps for receive workflow")
<<<<<<< HEAD
		require.Len(t, receiveSteps, 6, "expected 4 steps in receive workflow (3 Recv calls + 1 sleep call during the first recv), got %d", len(receiveSteps))
		for i, step := range receiveSteps {
			require.Equal(t, i, step.StepID, "expected step %d to have correct StepID", i)
			if i%2 == 1 {
				require.Equal(t, "DBOS.sleep", step.StepName, "expected step %d to have StepName 'DBOS.sleep'", i)
			} else {
				require.Equal(t, "DBOS.recv", step.StepName, "expected step %d to have StepName 'DBOS.recv'", i)
			}
		}
=======
		require.Len(t, receiveSteps, 4, "expected 4 steps in receive workflow (3 Recv calls + 1 sleep call during the first recv), got %d", len(receiveSteps))
		// Steps 0, 2 and 4 are recv
		require.Equal(t, "DBOS.recv", receiveSteps[0].StepName, "expected step 0 to have StepName 'DBOS.recv'")
		require.Equal(t, "DBOS.sleep", receiveSteps[1].StepName, "expected step 1 to have StepName 'DBOS.sleep'")
		require.Equal(t, "DBOS.recv", receiveSteps[2].StepName, "expected step 2 to have StepName 'DBOS.recv'")
		require.Equal(t, "DBOS.recv", receiveSteps[3].StepName, "expected step 3 to have StepName 'DBOS.recv'")
>>>>>>> 050cfefd
	})

	t.Run("SendRecvCustomStruct", func(t *testing.T) {
		// Start the receive workflow
		receiveHandle, err := RunWorkflow(dbosCtx, receiveStructWorkflow, "struct-topic")
		require.NoError(t, err, "failed to start receive workflow")

		// Send the struct to the receive workflow
		sendHandle, err := RunWorkflow(dbosCtx, sendStructWorkflow, sendWorkflowInput{
			DestinationID: receiveHandle.GetWorkflowID(),
			Topic:         "struct-topic",
		})
		require.NoError(t, err, "failed to send struct")

		_, err = sendHandle.GetResult()
		require.NoError(t, err, "failed to get result from send workflow")

		// Get the result from receive workflow
		result, err := receiveHandle.GetResult()
		require.NoError(t, err, "failed to get result from receive workflow")

		// Verify the struct was received correctly
		require.Equal(t, "test-struct-value", result.Value)

		// Verify step counting for sendStructWorkflow (calls Send 1 time)
		sendSteps, err := GetWorkflowSteps(dbosCtx, sendHandle.GetWorkflowID())
		require.NoError(t, err, "failed to get workflow steps for send struct workflow")
		require.Len(t, sendSteps, 1, "expected 1 step in send struct workflow (1 Send call), got %d", len(sendSteps))
		require.Equal(t, 0, sendSteps[0].StepID)
		require.Equal(t, "DBOS.send", sendSteps[0].StepName)

		// Verify step counting for receiveStructWorkflow (calls Recv 1 time, with sleep)
		receiveSteps, err := GetWorkflowSteps(dbosCtx, receiveHandle.GetWorkflowID())
		require.NoError(t, err, "failed to get workflow steps for receive struct workflow")
		require.Len(t, receiveSteps, 2, "expected 2 steps in receive struct workflow (1 Recv call + 1 sleep call), got %d", len(receiveSteps))
		// First step should be recv
		require.Equal(t, 0, receiveSteps[0].StepID)
		require.Equal(t, "DBOS.recv", receiveSteps[0].StepName)
		// Second step should be sleep
		require.Equal(t, 1, receiveSteps[1].StepID)
		require.Equal(t, "DBOS.sleep", receiveSteps[1].StepName)
	})

	t.Run("SendToNonExistentUUID", func(t *testing.T) {
		// Generate a non-existent UUID
		destUUID := uuid.NewString()

		// Send to non-existent UUID should fail
		handle, err := RunWorkflow(dbosCtx, sendWorkflow, sendWorkflowInput{
			DestinationID: destUUID,
			Topic:         "testtopic",
		})
		require.NoError(t, err, "failed to start send workflow")

		_, err = handle.GetResult()
		require.Error(t, err, "expected error when sending to non-existent UUID but got none")

		dbosErr, ok := err.(*DBOSError)
		require.True(t, ok, "expected error to be of type *DBOSError, got %T", err)
		require.Equal(t, NonExistentWorkflowError, dbosErr.Code)

		expectedErrorMsg := fmt.Sprintf("workflow %s does not exist", destUUID)
		require.Contains(t, err.Error(), expectedErrorMsg)
	})

	t.Run("RecvTimeout", func(t *testing.T) {
		// Create a receive workflow that tries to receive a message but no send happens
		receiveHandle, err := RunWorkflow(dbosCtx, receiveWorkflow, "timeout-test-topic")
		require.NoError(t, err, "failed to start receive workflow")
		result, err := receiveHandle.GetResult()
		require.NoError(t, err, "expected no error on timeout")
		assert.Equal(t, "--", result, "expected -- result on timeout")
	})

	t.Run("RecvMustRunInsideWorkflows", func(t *testing.T) {
		// Attempt to run Recv outside of a workflow context
		_, err := Recv[string](dbosCtx, "test-topic", 1*time.Second)
		require.Error(t, err, "expected error when running Recv outside of workflow context, but got none")

		// Check the error type
		dbosErr, ok := err.(*DBOSError)
		require.True(t, ok, "expected error to be of type *DBOSError, got %T", err)
		require.Equal(t, StepExecutionError, dbosErr.Code)

		// Test the specific message from the error
		expectedMessagePart := "workflow state not found in context: are you running this step within a workflow?"
		require.Contains(t, err.Error(), expectedMessagePart)
	})

	t.Run("SendOutsideWorkflow", func(t *testing.T) {
		// Start a receive workflow to have a valid destination
		receiveHandle, err := RunWorkflow(dbosCtx, receiveWorkflow, "outside-workflow-topic")
		require.NoError(t, err, "failed to start receive workflow")

		time.Sleep(500 * time.Millisecond) // Ensure receive workflow gets to the sleep part

		// Send messages from outside a workflow context
		for i := range 3 {
			err = Send(dbosCtx, receiveHandle.GetWorkflowID(), fmt.Sprintf("message%d", i+1), "outside-workflow-topic")
			require.NoError(t, err, "failed to send message%d from outside workflow", i+1)
		}

		// Verify the receive workflow gets all messages
		result, err := receiveHandle.GetResult()
		require.NoError(t, err, "failed to get result from receive workflow")
		assert.Equal(t, "message1-message2-message3", result, "expected correct result from receive workflow")

		// Verify step counting for receive workflow (calls Recv 3 times, each with sleep)
		receiveSteps, err := GetWorkflowSteps(dbosCtx, receiveHandle.GetWorkflowID())
		require.NoError(t, err, "failed to get workflow steps for receive workflow")
<<<<<<< HEAD
		require.Len(t, receiveSteps, 6, "expected 4 steps in receive workflow (3 Recv calls + 1 sleep calls), got %d", len(receiveSteps))
		for i, step := range receiveSteps {
			require.Equal(t, i, step.StepID, "expected step %d to have correct StepID", i)
			if i%2 == 1 {
				require.Equal(t, "DBOS.sleep", step.StepName, "expected recv step %d to have StepName 'DBOS.sleep'", i)
			} else {
				require.Equal(t, "DBOS.recv", step.StepName, "expected recv step %d to have StepName 'DBOS.recv'", i)
			}
		}
=======
		require.Len(t, receiveSteps, 4, "expected 4 steps in receive workflow (3 Recv calls + 1 sleep calls), got %d", len(receiveSteps))
		// Steps 0, 2 and 4 are recv
		require.Equal(t, "DBOS.recv", receiveSteps[0].StepName, "expected step 0 to have StepName 'DBOS.recv'")
		require.Equal(t, "DBOS.sleep", receiveSteps[1].StepName, "expected step 1 to have StepName 'DBOS.sleep'")
		require.Equal(t, "DBOS.recv", receiveSteps[2].StepName, "expected step 2 to have StepName 'DBOS.recv'")
		require.Equal(t, "DBOS.recv", receiveSteps[3].StepName, "expected step 3 to have StepName 'DBOS.recv'")
>>>>>>> 050cfefd
	})
	t.Run("SendRecvIdempotency", func(t *testing.T) {
		// Start the receive workflow and wait for it to be ready
		receiveHandle, err := RunWorkflow(dbosCtx, receiveIdempotencyWorkflow, "idempotency-topic")
		require.NoError(t, err, "failed to start receive idempotency workflow")

		// Send the message to the receive workflow
		sendHandle, err := RunWorkflow(dbosCtx, sendIdempotencyWorkflow, sendWorkflowInput{
			DestinationID: receiveHandle.GetWorkflowID(),
			Topic:         "idempotency-topic",
		})
		require.NoError(t, err, "failed to send idempotency message")

		// Wait for the receive workflow to have received the message
		receiveIdempotencyStartEvent.Wait()

		// Attempt recovering both workflows. There should be only 1 and 2 steps recorded for send and receive, respectively, after recovery.
		recoveredHandles, err := recoverPendingWorkflows(dbosCtx.(*dbosContext), []string{"local"})
		require.NoError(t, err, "failed to recover pending workflows")
		require.Len(t, recoveredHandles, 2, "expected 2 recovered handles, got %d", len(recoveredHandles))
		steps, err := GetWorkflowSteps(dbosCtx, sendHandle.GetWorkflowID())
		require.NoError(t, err, "failed to get workflow steps")
		require.Len(t, steps, 1, "expected 1 step in send idempotency workflow, got %d", len(steps))
		assert.Equal(t, 0, steps[0].StepID, "expected send idempotency step to have StepID 0")
		assert.Equal(t, "DBOS.send", steps[0].StepName, "expected send idempotency step to have StepName 'DBOS.send'")

		steps, err = GetWorkflowSteps(dbosCtx, receiveHandle.GetWorkflowID())
		require.NoError(t, err, "failed to get steps for receive idempotency workflow")
		require.Len(t, steps, 2, "expected 2 steps in receive idempotency workflow (recv + sleep), got %d", len(steps))
		assert.Equal(t, 0, steps[0].StepID, "expected receive idempotency step to have StepID 0")
		assert.Equal(t, "DBOS.recv", steps[0].StepName, "expected receive idempotency step to have StepName 'DBOS.recv'")
		assert.Equal(t, 1, steps[1].StepID, "expected receive idempotency sleep step to have StepID 1")
		assert.Equal(t, "DBOS.sleep", steps[1].StepName, "expected receive idempotency sleep step to have StepName 'DBOS.sleep'")

		// Unblock the workflows to complete
		receiveIdempotencyStopEvent.Set()
		result, err := receiveHandle.GetResult()
		require.NoError(t, err, "failed to get result from receive idempotency workflow")
		assert.Equal(t, "m1", result, "expected result to be 'm1'")

		sendIdempotencyEvent.Set()
		result, err = sendHandle.GetResult()
		require.NoError(t, err, "failed to get result from send idempotency workflow")
		assert.Equal(t, "idempotent-send-completed", result, "expected result to be 'idempotent-send-completed'")
	})

	t.Run("SendCannotBeCalledWithinStep", func(t *testing.T) {
		// Start a receive workflow to have a valid destination
		receiveHandle, err := RunWorkflow(dbosCtx, receiveWorkflow, "send-within-step-topic")
		require.NoError(t, err, "failed to start receive workflow")

		// Execute the workflow that tries to call Send within a step
		handle, err := RunWorkflow(dbosCtx, workflowThatCallsSendInStep, sendWorkflowInput{
			DestinationID: receiveHandle.GetWorkflowID(),
			Topic:         "send-within-step-topic",
		})
		require.NoError(t, err, "failed to start workflow")

		// Expect the workflow to fail with the specific error
		_, err = handle.GetResult()
		require.Error(t, err, "expected error when calling Send within a step, but got none")

		// Check the error type
		dbosErr, ok := err.(*DBOSError)
		require.True(t, ok, "expected error to be of type *DBOSError, got %T", err)
		require.Equal(t, StepExecutionError, dbosErr.Code)

		// Test the specific message from the error
		expectedMessagePart := "cannot call Send within a step"
		require.Contains(t, err.Error(), expectedMessagePart, "expected error message to contain expected text")

		// Wait for the receive workflow to time out
		result, err := receiveHandle.GetResult()
		require.NoError(t, err, "failed to get result from receive workflow")
		assert.Equal(t, "--", result, "expected receive workflow result to be '--' (timeout)")
	})

	t.Run("TestConcurrentRecvs", func(t *testing.T) {
		// Test concurrent receivers - only 1 should timeout, others should get errors
		receiveTopic := "concurrent-recv-topic"

		// Start multiple concurrent receive workflows - no messages will be sent
		numReceivers := 5
		var wg sync.WaitGroup
		results := make(chan string, numReceivers)
		errors := make(chan error, numReceivers)
		receiverHandles := make([]WorkflowHandle[string], numReceivers)

		// Start all receivers - they will signal when ready and wait for coordination
		for i := range numReceivers {
			concurrentRecvReadyEvents[i] = NewEvent()
			receiveHandle, err := RunWorkflow(dbosCtx, receiveWorkflowCoordinated, struct {
				Topic string
				i     int
			}{
				Topic: receiveTopic,
				i:     i,
			}, WithWorkflowID("concurrent-recv-wfid"))
			require.NoError(t, err, "failed to start receive workflow %d", i)
			receiverHandles[i] = receiveHandle
		}

		// Wait for all workflows to signal they are ready
		for i := range numReceivers {
			concurrentRecvReadyEvents[i].Wait()
		}

		// Now unblock all receivers simultaneously so they race to the Recv call
		concurrentRecvStartEvent.Set()

		// Collect results from all receivers concurrently
		// Only 1 should timeout (winner of the CV), others should get errors
		wg.Add(numReceivers)
		for i := range numReceivers {
			go func(index int) {
				defer wg.Done()
				result, err := receiverHandles[index].GetResult()
				if err != nil {
					errors <- err
				} else {
					results <- result
				}
			}(i)
		}

		wg.Wait()
		close(results)
		close(errors)

		// Count timeout results and errors
		timeoutCount := 0
		errorCount := 0

		for result := range results {
			if result == "" {
				// Empty string indicates a timeout - only 1 receiver should get this
				timeoutCount++
			}
		}

		for err := range errors {
			t.Logf("Receiver error (expected): %v", err)

			// Check that the error is of the expected type
			dbosErr, ok := err.(*DBOSError)
			require.True(t, ok, "expected error to be of type *DBOSError, got %T", err)
			require.Equal(t, ConflictingIDError, dbosErr.Code, "expected error code to be ConflictingIDError, got %v", dbosErr.Code)
			require.Equal(t, "concurrent-recv-wfid", dbosErr.WorkflowID, "expected workflow ID to be 'concurrent-recv-wfid', got %s", dbosErr.WorkflowID)
			require.True(t, dbosErr.IsBase, "expected error to have IsBase=true")
			require.Contains(t, dbosErr.Message, "Conflicting workflow ID concurrent-recv-wfid", "expected error message to contain conflicting workflow ID")

			errorCount++
		}

		// Verify that exactly 1 receiver timed out and 4 got errors
		assert.Equal(t, 1, timeoutCount, "expected exactly 1 receiver to timeout")
		assert.Equal(t, 4, errorCount, "expected exactly 4 receivers to get errors")

		// Ensure total results match expected
		assert.Equal(t, numReceivers, timeoutCount+errorCount, "expected total results to equal number of receivers")
	})

	t.Run("durableSleep", func(t *testing.T) {
		// Clear events before starting
		receiveIdempotencyStartEvent.Clear()
		receiveIdempotencyStopEvent.Clear()

		// First execution: Start workflow that will timeout after 4 seconds total (2x 2-second timeouts) and then block
		workflowID := uuid.NewString()
		startTime := time.Now()

		handle1, err := RunWorkflow(dbosCtx, durableRecvSleepWorkflow, "durable-sleep-topic", WithWorkflowID(workflowID))
		require.NoError(t, err, "failed to start first receive workflow")

		// Wait for the workflow to signal it has completed the Recv call (which includes the sleep)
		receiveIdempotencyStartEvent.Wait()
		receiveIdempotencyStartEvent.Clear()

		// Verify it took at least close to 4 seconds to reach this point (2x 2-second Recv timeouts)
		elapsed := time.Since(startTime)

		require.GreaterOrEqual(t, elapsed, 3900*time.Millisecond, "expected workflow to sleep for close to 4 seconds, but elapsed time was %v", elapsed)

		// Check workflow steps after first execution - recv outputs should be nil (timeout)
		steps, err := GetWorkflowSteps(dbosCtx, workflowID)
		require.NoError(t, err, "failed to get workflow steps after first execution")
		require.Len(t, steps, 4, "expected 4 steps after first execution")

		// First recv (step 0) - should have nil output due to timeout
		require.Equal(t, 0, steps[0].StepID, "expected first step ID to be 0")
		require.Equal(t, "DBOS.recv", steps[0].StepName, "expected first step to be recv")
		require.Nil(t, steps[0].Output, "expected first recv step output to be nil (timeout)")

		// First sleep (step 1)
		require.Equal(t, 1, steps[1].StepID, "expected second step ID to be 1")
		require.Equal(t, "DBOS.sleep", steps[1].StepName, "expected second step to be sleep")

		// Second recv (step 2) - should have nil output due to timeout
		require.Equal(t, 2, steps[2].StepID, "expected third step ID to be 2")
		require.Equal(t, "DBOS.recv", steps[2].StepName, "expected third step to be recv")
		require.Nil(t, steps[2].Output, "expected second recv step output to be nil (timeout)")

		// Second sleep (step 3)
		require.Equal(t, 3, steps[3].StepID, "expected fourth step ID to be 3")
		require.Equal(t, "DBOS.sleep", steps[3].StepName, "expected fourth step to be sleep")

		// Now the workflow is blocked on receiveIdempotencyStopEvent.Wait()
		// Let's recover it to test that the sleep is not repeated
		recoveredHandles, err := recoverPendingWorkflows(dbosCtx.(*dbosContext), []string{"local"})
		require.NoError(t, err, "failed to recover pending workflows")
		require.Len(t, recoveredHandles, 1, "expected 1 recovered handle, got %d", len(recoveredHandles))

		// The recovered workflow should proceed quickly since it already completed the sleep
		receiveIdempotencyStartEvent.Wait()
		receiveIdempotencyStartEvent.Clear()

		// Verify that the recovery was fast (no additional 4-second sleep)
		secondElapsed := time.Since(startTime)
		additionalTime := secondElapsed - elapsed
		require.Less(t, additionalTime, 500*time.Millisecond, "expected recovery to be fast (additional time less than 500ms), but additional time was %v", additionalTime)

		// Check workflow steps after first recovery - recv outputs should still be nil (timeout)
		steps, err = GetWorkflowSteps(dbosCtx, workflowID)
		require.NoError(t, err, "failed to get workflow steps after first recovery")
		require.Len(t, steps, 4, "expected 4 steps after first recovery")

		// First recv (step 0) - should still have nil output due to timeout
		require.Equal(t, 0, steps[0].StepID, "expected first step ID to be 0")
		require.Equal(t, "DBOS.recv", steps[0].StepName, "expected first step to be recv")
		require.Nil(t, steps[0].Output, "expected first recv step output to still be nil (timeout)")
<<<<<<< HEAD

		// First sleep (step 1)
		require.Equal(t, 1, steps[1].StepID, "expected second step ID to be 1")
		require.Equal(t, "DBOS.sleep", steps[1].StepName, "expected second step to be sleep")

		// Second recv (step 2) - should still have nil output due to timeout
		require.Equal(t, 2, steps[2].StepID, "expected third step ID to be 2")
		require.Equal(t, "DBOS.recv", steps[2].StepName, "expected third step to be recv")
		require.Nil(t, steps[2].Output, "expected second recv step output to still be nil (timeout)")

		// Second sleep (step 3)
		require.Equal(t, 3, steps[3].StepID, "expected fourth step ID to be 3")
		require.Equal(t, "DBOS.sleep", steps[3].StepName, "expected fourth step to be sleep")

=======

		// First sleep (step 1)
		require.Equal(t, 1, steps[1].StepID, "expected second step ID to be 1")
		require.Equal(t, "DBOS.sleep", steps[1].StepName, "expected second step to be sleep")

		// Second recv (step 2) - should still have nil output due to timeout
		require.Equal(t, 2, steps[2].StepID, "expected third step ID to be 2")
		require.Equal(t, "DBOS.recv", steps[2].StepName, "expected third step to be recv")
		require.Nil(t, steps[2].Output, "expected second recv step output to still be nil (timeout)")

		// Second sleep (step 3)
		require.Equal(t, 3, steps[3].StepID, "expected fourth step ID to be 3")
		require.Equal(t, "DBOS.sleep", steps[3].StepName, "expected fourth step to be sleep")

>>>>>>> 050cfefd
		// Now send values so the workflow can receive. Recover again and verify that all steps have been generated correctly (even tho we didn't need to sleep)
		err = Send(dbosCtx, workflowID, "msg1", "durable-sleep-topic")
		require.NoError(t, err, "failed to send message to durable sleep workflow")
		err = Send(dbosCtx, workflowID, "msg2", "durable-sleep-topic")
		require.NoError(t, err, "failed to send second message to durable sleep workflow")

		// Recover again to ensure the workflow processes the message
		recoveredHandles, err = recoverPendingWorkflows(dbosCtx.(*dbosContext), []string{"local"})
		require.NoError(t, err, "failed to recover pending workflows on second attempt")
		require.Len(t, recoveredHandles, 1, "expected 1 recovered handle on second attempt, got %d", len(recoveredHandles))

		receiveIdempotencyStartEvent.Wait()

		// Complete the workflow
		receiveIdempotencyStopEvent.Set()
		_, err = handle1.GetResult()
		require.NoError(t, err, "failed to get result from workflow")

		// Check workflow steps after second recovery - recv outputs should now contain the messages
		steps, err = GetWorkflowSteps(dbosCtx, workflowID)
		require.NoError(t, err, "failed to get workflow steps after second recovery")
		require.Len(t, steps, 4, "expected 4 steps after second recovery")

		// First recv (step 0) - should still have nil as output because recv() is idempotent
		require.Equal(t, 0, steps[0].StepID, "expected first step ID to be 0")
		require.Equal(t, "DBOS.recv", steps[0].StepName, "expected first step to be recv")
		require.Nil(t, steps[0].Output, "expected first recv step output to still be nil (timeout)")

		// First sleep (step 1)
		require.Equal(t, 1, steps[1].StepID, "expected second step ID to be 1")
		require.Equal(t, "DBOS.sleep", steps[1].StepName, "expected second step to be sleep")

		// Second recv (step 2) - should still have nil as output because recv() is idempotent
		require.Equal(t, 2, steps[2].StepID, "expected third step ID to be 2")
		require.Equal(t, "DBOS.recv", steps[2].StepName, "expected third step to be recv")
		require.Nil(t, steps[2].Output, "expected second recv step output to still be nil (timeout)")

		// Second sleep (step 3)
		require.Equal(t, 3, steps[3].StepID, "expected fourth step ID to be 3")
		require.Equal(t, "DBOS.sleep", steps[3].StepName, "expected fourth step to be sleep")
	})

	t.Run("RecvContextCancellation", func(t *testing.T) {
		// Create a context with a shorter timeout than the Recv timeout (1s < 5s)
		timeoutCtx, cancel := WithTimeout(dbosCtx, 1*time.Second)
		defer cancel()

		// Start the workflow with the timeout context
		handle, err := RunWorkflow(timeoutCtx, recvContextCancelWorkflow, "context-cancel-topic")
		require.NoError(t, err, "failed to start recv context cancel workflow")

		// Get the result - should fail with context deadline exceeded
		result, err := handle.GetResult()
		require.Error(t, err, "expected error from context cancellation")
		require.True(t, errors.Is(err, context.DeadlineExceeded), "expected context.DeadlineExceeded error, got: %v", err)
		require.Equal(t, "", result, "expected empty result when context cancelled")

		// Verify the workflow status is cancelled
		status, err := handle.GetStatus()
		require.NoError(t, err, "failed to get workflow status")
		require.Equal(t, WorkflowStatusCancelled, status.Status, "expected workflow status to be WorkflowStatusCancelled")
	})
}

var (
	setEventStart                 = NewEvent()
	setEventStartIdempotencyEvent = NewEvent()
	setEvenStopIdempotencyEvent   = NewEvent()
	getEventStartIdempotencyEvent = NewEvent()
	getEventStopIdempotencyEvent  = NewEvent()
	setSecondEventSignal          = NewEvent()
	setThirdEventSignal           = NewEvent()
)

type setEventWorkflowInput struct {
	Key     string
	Message string
}

func setEventWorkflow(ctx DBOSContext, input setEventWorkflowInput) (string, error) {
	err := SetEvent(ctx, input.Key, input.Message)
	if err != nil {
		return "", err
	}
	setEventStart.Set()
	return "event-set", nil
}

type getEventWorkflowInput struct {
	TargetWorkflowID string
	Key              string
}

func getEventWorkflow(ctx DBOSContext, input getEventWorkflowInput) (string, error) {
	result, err := GetEvent[string](ctx, input.TargetWorkflowID, input.Key, 3*time.Second)
	if err != nil {
		return "", err
	}
	return result, nil
}

func setTwoEventsWorkflow(ctx DBOSContext, input setEventWorkflowInput) (string, error) {
	// Set the first event
	err := SetEvent(ctx, "event", "first-event-message")
	if err != nil {
		return "", err
	}

	// Wait for external signal before setting the second event
	setSecondEventSignal.Wait()

	// Set the second event
	err = SetEvent(ctx, "event", "second-event-message")
	if err != nil {
		return "", err
	}

	setThirdEventSignal.Wait()

	// Set the third event
	err = SetEvent(ctx, "anotherevent", "third-event-message")
	if err != nil {
		return "", err
	}

	return "two-events-set", nil
}

func setEventIdempotencyWorkflow(ctx DBOSContext, input setEventWorkflowInput) (string, error) {
	err := SetEvent(ctx, input.Key, input.Message)
	if err != nil {
		return "", err
	}
	setEventStartIdempotencyEvent.Set()
	setEvenStopIdempotencyEvent.Wait()
	return "idempotent-set-completed", nil
}

func getEventIdempotencyWorkflow(ctx DBOSContext, input setEventWorkflowInput) (string, error) {
	result, err := GetEvent[string](ctx, input.Key, input.Message, 3*time.Second)
	if err != nil {
		return "", err
	}
	getEventStartIdempotencyEvent.Set()
	getEventStopIdempotencyEvent.Wait()
	return result, nil
}

func durableGetEventSleepWorkflow(ctx DBOSContext, targetWorkflowID string) (string, error) {
	// First GetEvent with 2-second timeout (will timeout)
	val1, err := GetEvent[string](ctx, targetWorkflowID, "key1", 2*time.Second)
	if err != nil {
		return "", fmt.Errorf("unexpected error in first getEvent: %w", err)
	}

	// Second GetEvent with 2-second timeout (will not timeout)
	val2, err := GetEvent[string](ctx, targetWorkflowID, "key2", 2*time.Second)
	if err != nil {
		return "", fmt.Errorf("unexpected error in second getEvent: %w", err)
	}

	// Signal that both GetEvent calls completed
	getEventStartIdempotencyEvent.Set()

	// Wait for test to signal completion
	getEventStopIdempotencyEvent.Wait()

	return val1 + val2, nil
}

// Test workflows and steps for parameter mismatch validation
func conflictWorkflowA(dbosCtx DBOSContext, input string) (string, error) {
	return RunAsStep(dbosCtx, func(ctx context.Context) (string, error) {
		return conflictStepA(ctx)
	})
}

func conflictWorkflowB(dbosCtx DBOSContext, input string) (string, error) {
	return RunAsStep(dbosCtx, func(ctx context.Context) (string, error) {
		return conflictStepB(ctx)
	})
}

func conflictStepA(_ context.Context) (string, error) {
	return "step-a-result", nil
}

func conflictStepB(_ context.Context) (string, error) {
	return "step-b-result", nil
}

func workflowWithMultipleSteps(dbosCtx DBOSContext, input string) (string, error) {
	// First step
	result1, err := RunAsStep(dbosCtx, func(ctx context.Context) (string, error) {
		return conflictStepA(ctx)
	})
	if err != nil {
		return "", err
	}

	// Second step - this is where we'll test step name conflicts
	result2, err := RunAsStep(dbosCtx, func(ctx context.Context) (string, error) {
		return conflictStepB(ctx)
	})
	if err != nil {
		return "", err
	}

	return result1 + "-" + result2, nil
}

func TestWorkflowExecutionMismatch(t *testing.T) {
	dbosCtx := setupDBOS(t, true, true)

	// Register workflows for testing
	RegisterWorkflow(dbosCtx, conflictWorkflowA)
	RegisterWorkflow(dbosCtx, conflictWorkflowB)
	RegisterWorkflow(dbosCtx, workflowWithMultipleSteps)

	t.Run("WorkflowNameConflict", func(t *testing.T) {
		workflowID := uuid.NewString()

		// First, run conflictWorkflowA with a specific workflow ID
		handle, err := RunWorkflow(dbosCtx, conflictWorkflowA, "test-input", WithWorkflowID(workflowID))
		require.NoError(t, err, "failed to start first workflow")

		// Get the result to ensure it completes
		result, err := handle.GetResult()
		require.NoError(t, err, "failed to get result from first workflow")
		require.Equal(t, "step-a-result", result)

		// Now try to run conflictWorkflowB with the same workflow ID
		// This should return a ConflictingWorkflowError
		_, err = RunWorkflow(dbosCtx, conflictWorkflowB, "test-input", WithWorkflowID(workflowID))
		require.Error(t, err, "expected ConflictingWorkflowError when running different workflow with same ID, but got none")

		// Check that it's the correct error type
		dbosErr, ok := err.(*DBOSError)
		require.True(t, ok, "expected error to be of type *DBOSError, got %T", err)
		require.Equal(t, ConflictingWorkflowError, dbosErr.Code)

		// Check that the error message contains the workflow names
		expectedMsgPart := "Workflow already exists with a different name"
		require.Contains(t, err.Error(), expectedMsgPart)
	})

	t.Run("StepNameConflict", func(t *testing.T) {
		handle, err := RunWorkflow(dbosCtx, workflowWithMultipleSteps, "test-input")
		require.NoError(t, err, "failed to start workflow")
		result, err := handle.GetResult()
		require.NoError(t, err, "failed to get result from workflow")
		require.Equal(t, "step-a-result-step-b-result", result)

		// Check operation execution with a different step name for the same step ID
		workflowID := handle.GetWorkflowID()

		// This directly tests the CheckOperationExecution method with mismatched step name
		wrongStepName := "wrong-step-name"
		_, err = dbosCtx.(*dbosContext).systemDB.checkOperationExecution(dbosCtx, checkOperationExecutionDBInput{
			workflowID: workflowID,
			stepID:     0,
			stepName:   wrongStepName,
		})

		require.Error(t, err, "expected UnexpectedStep error when checking operation with wrong step name, but got none")

		// Check that it's the correct error type
		dbosErr, ok := err.(*DBOSError)
		require.True(t, ok, "expected error to be of type *DBOSError, got %T", err)
		require.Equal(t, UnexpectedStep, dbosErr.Code)

		// Check that the error message contains step information
		require.Contains(t, err.Error(), "Check that your workflow is deterministic")
		require.Contains(t, err.Error(), wrongStepName)
	})
}

func TestSetGetEvent(t *testing.T) {
	dbosCtx := setupDBOS(t, true, true)

	// Register all set/get event workflows with executor
	RegisterWorkflow(dbosCtx, setEventWorkflow)
	RegisterWorkflow(dbosCtx, getEventWorkflow)
	RegisterWorkflow(dbosCtx, setTwoEventsWorkflow)
	RegisterWorkflow(dbosCtx, setEventIdempotencyWorkflow)
	RegisterWorkflow(dbosCtx, getEventIdempotencyWorkflow)
	RegisterWorkflow(dbosCtx, durableGetEventSleepWorkflow)

	dbosCtx.Launch()

	t.Run("SetGetEventFromWorkflow", func(t *testing.T) {
		// Clear the signal event before starting
		setSecondEventSignal.Clear()

		setWorkflowID := uuid.NewString()
		// Start a workflow to get the first event
		getFirstEventHandle, err := RunWorkflow(dbosCtx, getEventWorkflow, getEventWorkflowInput{
			TargetWorkflowID: setWorkflowID, // Target workflow ID
			Key:              "event",       // Event key
		})
		require.NoError(t, err, "failed to start get first event workflow")

		time.Sleep(500 * time.Millisecond)

		// Start the workflow that sets two events
		setHandle, err := RunWorkflow(dbosCtx, setTwoEventsWorkflow, setEventWorkflowInput{
			Key:     setWorkflowID,
			Message: "unused",
		}, WithWorkflowID(setWorkflowID))
		require.NoError(t, err, "failed to start set two events workflow")

		// Verify we can get the first event
		firstMessage, err := getFirstEventHandle.GetResult()
		require.NoError(t, err, "failed to get result from first event workflow")
		assert.Equal(t, "first-event-message", firstMessage, "expected first message to be 'first-event-message'")

		// Signal the workflow to set the second event
		setSecondEventSignal.Set()

		time.Sleep(500 * time.Millisecond)

		// Start a workflow to get the second event
		getSecondEventHandle, err := RunWorkflow(dbosCtx, getEventWorkflow, getEventWorkflowInput{
			TargetWorkflowID: setWorkflowID, // Target workflow ID
			Key:              "event",       // Event key
		})
		require.NoError(t, err, "failed to start get second event workflow")

		// Verify we can get the second event
		secondMessage, err := getSecondEventHandle.GetResult()
		require.NoError(t, err, "failed to get result from second event workflow")
		assert.Equal(t, "second-event-message", secondMessage, "expected second message to be 'second-event-message'")

		// Signal the workflow to set the third event
		setThirdEventSignal.Set()

		// Start a workflow to get the third event
		getThirdEventHandle, err := RunWorkflow(dbosCtx, getEventWorkflow, getEventWorkflowInput{
			TargetWorkflowID: setWorkflowID,  // Target workflow ID
			Key:              "anotherevent", // Event key
		})
		require.NoError(t, err, "failed to start get third event workflow")

		// Verify we can get the third event
		thirdMessage, err := getThirdEventHandle.GetResult()
		require.NoError(t, err, "failed to get result from third event workflow")
		assert.Equal(t, "third-event-message", thirdMessage, "expected third message to be 'third-event-message'")

		// Wait for the set workflow to complete
		result, err := setHandle.GetResult()
		require.NoError(t, err, "failed to get result from set two events workflow")
		assert.Equal(t, "two-events-set", result, "expected result to be 'two-events-set'")

		// Verify step counting for setTwoEventsWorkflow (calls SetEvent 3 times)
		setSteps, err := GetWorkflowSteps(dbosCtx, setHandle.GetWorkflowID())
		require.NoError(t, err, "failed to get workflow steps for set two events workflow")
		require.Len(t, setSteps, 3, "expected 3 steps in set two events workflow (3 SetEvent calls), got %d", len(setSteps))
		for i, step := range setSteps {
			assert.Equal(t, i, step.StepID, "expected step %d to have StepID %d", i, i)
			assert.Equal(t, "DBOS.setEvent", step.StepName, "expected step %d to have StepName 'DBOS.setEvent'", i)
		}

		// Verify step counting for the first get event workflow
		getFirstSteps, err := GetWorkflowSteps(dbosCtx, getFirstEventHandle.GetWorkflowID())
		require.NoError(t, err, "failed to get workflow steps for get first event workflow")
		require.Len(t, getFirstSteps, 2, "expected 2 steps in get first event workflow (getEvent + sleep), got %d", len(getFirstSteps))
		// First step should be the getEvent step with stepID 0
		assert.Equal(t, 0, getFirstSteps[0].StepID, "expected first step to have StepID 0")
		assert.Equal(t, "DBOS.getEvent", getFirstSteps[0].StepName, "expected first step to have StepName 'DBOS.getEvent'")
		// Second step should be the sleep step with stepID 1
		assert.Equal(t, 1, getFirstSteps[1].StepID, "expected second step to have StepID 1")
		assert.Equal(t, "DBOS.sleep", getFirstSteps[1].StepName, "expected second step to have StepName 'DBOS.sleep'")

		// Verify step counting for the second get event workflow
		// This one does not sleep because the event was already set
		getSecondSteps, err := GetWorkflowSteps(dbosCtx, getSecondEventHandle.GetWorkflowID())
		require.NoError(t, err, "failed to get workflow steps for get second event workflow")
		require.Len(t, getSecondSteps, 1, "expected 1 step in get second event workflow (getEvent only), got %d", len(getSecondSteps))
		// First step should be the getEvent step with stepID 0
		assert.Equal(t, 0, getSecondSteps[0].StepID, "expected first step to have StepID 0")
		assert.Equal(t, "DBOS.getEvent", getSecondSteps[0].StepName, "expected first step to have StepName 'DBOS.getEvent'")

		// Verify step counting for the third get event workflow
		// This one sleeps because the event wasn't set yet
		getThirdSteps, err := GetWorkflowSteps(dbosCtx, getThirdEventHandle.GetWorkflowID())
		require.NoError(t, err, "failed to get workflow steps for get third event workflow")
		require.Len(t, getThirdSteps, 2, "expected 2 steps in get third event workflow (getEvent + sleep), got %d", len(getThirdSteps))
		// First step should be the getEvent step with stepID 0
		assert.Equal(t, 0, getThirdSteps[0].StepID, "expected first step to have StepID 0")
		assert.Equal(t, "DBOS.getEvent", getThirdSteps[0].StepName, "expected first step to have StepName 'DBOS.getEvent'")
		// Second step should be the sleep step with stepID 1
		assert.Equal(t, 1, getThirdSteps[1].StepID, "expected second step to have StepID")
		assert.Equal(t, "DBOS.sleep", getThirdSteps[1].StepName, "expected second step to have StepName 'DBOS.sleep'")
	})

	t.Run("GetEventFromOutsideWorkflow", func(t *testing.T) {
		// Start a workflow that sets an event
		setHandle, err := RunWorkflow(dbosCtx, setEventWorkflow, setEventWorkflowInput{
			Key:     "test-key",
			Message: "test-message",
		})
		if err != nil {
			t.Fatalf("failed to start set event workflow: %v", err)
		}

		// Wait for the event to be set
		_, err = setHandle.GetResult()
		if err != nil {
			t.Fatalf("failed to get result from set event workflow: %v", err)
		}

		// Start a workflow that gets the event from outside the original workflow
		message, err := GetEvent[string](dbosCtx, setHandle.GetWorkflowID(), "test-key", 3*time.Second)
		if err != nil {
			t.Fatalf("failed to get event from outside workflow: %v", err)
		}
		if message != "test-message" {
			t.Fatalf("expected received message to be 'test-message', got '%s'", message)
		}

		// Verify step counting for setEventWorkflow (calls SetEvent 1 time)
		setSteps, err := GetWorkflowSteps(dbosCtx, setHandle.GetWorkflowID())
		if err != nil {
			t.Fatalf("failed to get workflow steps for set event workflow: %v", err)
		}
		require.Len(t, setSteps, 1, "expected 1 step in set event workflow (1 SetEvent call), got %d", len(setSteps))
		if setSteps[0].StepID != 0 {
			t.Fatalf("expected step to have StepID 0, got %d", setSteps[0].StepID)
		}
		if setSteps[0].StepName != "DBOS.setEvent" {
			t.Fatalf("expected step to have StepName 'DBOS.setEvent', got '%s'", setSteps[0].StepName)
		}
	})

	t.Run("GetEventTimeout", func(t *testing.T) {
		// Try to get an event from a non-existent workflow
		nonExistentID := uuid.NewString()
		message, err := GetEvent[string](dbosCtx, nonExistentID, "test-key", 3*time.Second)
		require.NoError(t, err, "failed to get event from non-existent workflow")
		if message != "" {
			t.Fatalf("expected empty result on timeout, got '%s'", message)
		}

		// Try to get an event from an existing workflow but with a key that doesn't exist
		setHandle, err := RunWorkflow(dbosCtx, setEventWorkflow, setEventWorkflowInput{
			Key:     "test-key",
			Message: "test-message",
		})
		require.NoError(t, err, "failed to set event")
		_, err = setHandle.GetResult()
		require.NoError(t, err, "failed to get result from set event workflow")
		message, err = GetEvent[string](dbosCtx, setHandle.GetWorkflowID(), "non-existent-key", 3*time.Second)
		require.NoError(t, err, "failed to get event with non-existent key")
		if message != "" {
			t.Fatalf("expected empty result on timeout with non-existent key, got '%s'", message)
		}
	})

	t.Run("SetGetEventMustRunInsideWorkflows", func(t *testing.T) {
		// Attempt to run SetEvent outside of a workflow context
		err := SetEvent(dbosCtx, "test-key", "test-message")
		require.Error(t, err, "expected error when running SetEvent outside of workflow context, but got none")

		// Check the error type
		dbosErr, ok := err.(*DBOSError)
		require.True(t, ok, "expected error to be of type *DBOSError, got %T", err)
		require.Equal(t, StepExecutionError, dbosErr.Code)

		// Test the specific message from the error
		expectedMessagePart := "workflow state not found in context: are you running this step within a workflow?"
		require.Contains(t, err.Error(), expectedMessagePart)
	})

	t.Run("SetGetEventIdempotency", func(t *testing.T) {
		// Start the set event workflow
		setHandle, err := RunWorkflow(dbosCtx, setEventIdempotencyWorkflow, setEventWorkflowInput{
			Key:     "idempotency-key",
			Message: "idempotency-message",
		})
		if err != nil {
			t.Fatalf("failed to start set event idempotency workflow: %v", err)
		}

		time.Sleep(500 * time.Millisecond) // Ensure the value is in the database...

		// Start the get event workflow
		getHandle, err := RunWorkflow(dbosCtx, getEventIdempotencyWorkflow, setEventWorkflowInput{
			Key:     setHandle.GetWorkflowID(),
			Message: "idempotency-key",
		})
		if err != nil {
			t.Fatalf("failed to start get event idempotency workflow: %v", err)
		}

		// Wait for the workflows to signal it has received the event
		getEventStartIdempotencyEvent.Wait()
		getEventStartIdempotencyEvent.Clear()
		setEventStartIdempotencyEvent.Wait()
		setEventStartIdempotencyEvent.Clear()

		// Attempt recovering both workflows. Each should have exactly 1 step.
		recoveredHandles, err := recoverPendingWorkflows(dbosCtx.(*dbosContext), []string{"local"})
		require.NoError(t, err, "failed to recover pending workflows")
		require.Len(t, recoveredHandles, 2, "expected 2 recovered handles, got %d", len(recoveredHandles))

		getEventStartIdempotencyEvent.Wait()
		setEventStartIdempotencyEvent.Wait()

		// Verify step counts
		setSteps, err := GetWorkflowSteps(dbosCtx, setHandle.GetWorkflowID())
		if err != nil {
			t.Fatalf("failed to get steps for set event idempotency workflow: %v", err)
		}
		require.Len(t, setSteps, 1, "expected 1 step in set event idempotency workflow, got %d", len(setSteps))
		if setSteps[0].StepID != 0 {
			t.Fatalf("expected set event idempotency step to have StepID 0, got %d", setSteps[0].StepID)
		}
		if setSteps[0].StepName != "DBOS.setEvent" {
			t.Fatalf("expected set event idempotency step to have StepName 'DBOS.setEvent', got '%s'", setSteps[0].StepName)
		}

		getSteps, err := GetWorkflowSteps(dbosCtx, getHandle.GetWorkflowID())
		if err != nil {
			t.Fatalf("failed to get steps for get event idempotency workflow: %v", err)
		}
		require.Len(t, getSteps, 1, "expected 1 step in get event idempotency workflow, got %d", len(getSteps))
		if getSteps[0].StepID != 0 {
			t.Fatalf("expected get event idempotency step to have StepID 0, got %d", getSteps[0].StepID)
		}
		if getSteps[0].StepName != "DBOS.getEvent" {
			t.Fatalf("expected get event idempotency step to have StepName 'DBOS.getEvent', got '%s'", getSteps[0].StepName)
		}

		// Complete the workflows
		setEvenStopIdempotencyEvent.Set()
		getEventStopIdempotencyEvent.Set()

		setResult, err := setHandle.GetResult()
		if err != nil {
			t.Fatalf("failed to get result from set event idempotency workflow: %v", err)
		}
		if setResult != "idempotent-set-completed" {
			t.Fatalf("expected result to be 'idempotent-set-completed', got '%s'", setResult)
		}

		getResult, err := getHandle.GetResult()
		if err != nil {
			t.Fatalf("failed to get result from get event idempotency workflow: %v", err)
		}
		if getResult != "idempotency-message" {
			t.Fatalf("expected result to be 'idempotency-message', got '%s'", getResult)
		}

		// Check the recovered handle returns the same result
		for _, recoveredHandle := range recoveredHandles {
			if recoveredHandle.GetWorkflowID() == setHandle.GetWorkflowID() {
				recoveredSetResult, err := recoveredHandle.GetResult()
				if err != nil {
					t.Fatalf("failed to get result from recovered set event idempotency workflow: %v", err)
				}
				if recoveredSetResult != "idempotent-set-completed" {
					t.Fatalf("expected recovered result to be 'idempotent-set-completed', got '%s'", recoveredSetResult)

				}
			}
			if recoveredHandle.GetWorkflowID() == getHandle.GetWorkflowID() {
				recoveredGetResult, err := recoveredHandle.GetResult()
				if err != nil {
					t.Fatalf("failed to get result from recovered get event idempotency workflow: %v", err)
				}
				if recoveredGetResult != "idempotency-message" {
					t.Fatalf("expected recovered result to be 'idempotency-message', got '%s'", recoveredGetResult)
				}
			}
		}
	})

	t.Run("ConcurrentGetEvent", func(t *testing.T) {
		// Set event
		setHandle, err := RunWorkflow(dbosCtx, setEventWorkflow, setEventWorkflowInput{
			Key:     "concurrent-event-key",
			Message: "concurrent-event-message",
		})
		if err != nil {
			t.Fatalf("failed to start set event workflow: %v", err)
		}

		// Wait for the set event workflow to complete
		_, err = setHandle.GetResult()
		if err != nil {
			t.Fatalf("failed to get result from set event workflow: %v", err)
		}
		// Start a few goroutines that'll concurrently get the event
		numGoroutines := 5
		var wg sync.WaitGroup
		errors := make(chan error, numGoroutines)
		wg.Add(numGoroutines)
		for range numGoroutines {
			go func() {
				defer wg.Done()
				res, err := GetEvent[string](dbosCtx, setHandle.GetWorkflowID(), "concurrent-event-key", 10*time.Second)
				if err != nil {
					errors <- fmt.Errorf("failed to get event in goroutine: %v", err)
					return
				}
				if res != "concurrent-event-message" {
					errors <- fmt.Errorf("expected result in goroutine to be 'concurrent-event-message', got '%s'", res)
					return
				}
			}()
		}
		wg.Wait()
		close(errors)

		// Check for any errors from goroutines
		for err := range errors {
			require.FailNow(t, "goroutine error: %v", err)
		}
	})

	t.Run("durableSleep", func(t *testing.T) {
		// Clear events before starting
		getEventStartIdempotencyEvent.Clear()
		getEventStopIdempotencyEvent.Clear()

		// First execution: Start workflow that will timeout after 4 seconds total (2x 2-second timeouts) and then block
		sendWorkflowID := uuid.NewString()
		getWorkflowID := uuid.NewString()
		startTime := time.Now()

		handle1, err := RunWorkflow(dbosCtx, durableGetEventSleepWorkflow, sendWorkflowID, WithWorkflowID(getWorkflowID))
		require.NoError(t, err, "failed to start first get event workflow")

		// Wait for the workflow to signal it has completed the GetEvent calls (which includes the sleeps)
		getEventStartIdempotencyEvent.Wait()
		getEventStartIdempotencyEvent.Clear()

		// Verify it took at least close to 4 seconds to reach this point (2x Getevents with 2s timeout each)
		elapsed := time.Since(startTime)
		require.GreaterOrEqual(t, elapsed, 3900*time.Millisecond, "expected workflow to sleep for close to 4 seconds, but elapsed time was %v", elapsed)

		// Check workflow steps after first execution - getEvent outputs should be empty strings (timeout)
		steps, err := GetWorkflowSteps(dbosCtx, getWorkflowID)
		require.NoError(t, err, "failed to get workflow steps after first execution")
		require.Len(t, steps, 4, "expected 4 steps after first execution")

		// First getEvent (step 0) - should have empty string output due to timeout
		require.Equal(t, 0, steps[0].StepID, "expected first step ID to be 0")
		require.Equal(t, "DBOS.getEvent", steps[0].StepName, "expected first step to be getEvent")
		require.Nil(t, steps[0].Output, "expected first getEvent step output to be empty string (timeout)")

		// First sleep (step 1)
		require.Equal(t, 1, steps[1].StepID, "expected second step ID to be 1")
		require.Equal(t, "DBOS.sleep", steps[1].StepName, "expected second step to be sleep")

		// Second getEvent (step 2) - should have empty string output due to timeout
		require.Equal(t, 2, steps[2].StepID, "expected third step ID to be 2")
		require.Equal(t, "DBOS.getEvent", steps[2].StepName, "expected third step to be getEvent")
		require.Nil(t, steps[2].Output, "expected second getEvent step output to be empty string (timeout)")

		// Second sleep (step 3)
		require.Equal(t, 3, steps[3].StepID, "expected fourth step ID to be 3")
		require.Equal(t, "DBOS.sleep", steps[3].StepName, "expected fourth step to be sleep")

		// Now the workflow is blocked on getEventStopIdempotencyEvent.Wait()
		// Let's recover it to test that the sleep is not repeated
		recoveredHandles, err := recoverPendingWorkflows(dbosCtx.(*dbosContext), []string{"local"})
		require.NoError(t, err, "failed to recover pending workflows")
		require.Len(t, recoveredHandles, 1, "expected 1 recovered handle, got %d", len(recoveredHandles))

		// The recovered workflow should proceed quickly since it already completed the sleeps
		getEventStartIdempotencyEvent.Wait()
		getEventStartIdempotencyEvent.Clear()

		// Verify that the recovery was fast (no additional 4-second sleep)
		secondElapsed := time.Since(startTime)
		additionalTime := secondElapsed - elapsed
		require.Less(t, additionalTime, 500*time.Millisecond, "expected recovery to be fast (additional time less than 500ms), but additional time was %v", additionalTime)

		// Check workflow steps after first recovery - getEvent outputs should still be empty strings (timeout)
		steps, err = GetWorkflowSteps(dbosCtx, getWorkflowID)
		require.NoError(t, err, "failed to get workflow steps after first recovery")
		require.Len(t, steps, 4, "expected 4 steps after first recovery")

		// First getEvent (step 0) - should still have empty string output due to timeout
		require.Equal(t, 0, steps[0].StepID, "expected first step ID to be 0")
		require.Equal(t, "DBOS.getEvent", steps[0].StepName, "expected first step to be getEvent")
		require.Nil(t, steps[0].Output, "expected first getEvent step output to still be empty string (timeout)")

		// First sleep (step 1)
		require.Equal(t, 1, steps[1].StepID, "expected second step ID to be 1")
		require.Equal(t, "DBOS.sleep", steps[1].StepName, "expected second step to be sleep")

		// Second getEvent (step 2) - should still have empty string output due to timeout
		require.Equal(t, 2, steps[2].StepID, "expected third step ID to be 2")
		require.Equal(t, "DBOS.getEvent", steps[2].StepName, "expected third step to be getEvent")
		require.Nil(t, steps[2].Output, "expected second getEvent step output to still be empty string (timeout)")

		// Second sleep (step 3)
		require.Equal(t, 3, steps[3].StepID, "expected fourth step ID to be 3")
		require.Equal(t, "DBOS.sleep", steps[3].StepName, "expected fourth step to be sleep")

		// Now start a workflow that sets the event to unblock the getEvent call
		_, err = RunWorkflow(dbosCtx, setEventWorkflow, setEventWorkflowInput{
			Key:     "key1",
			Message: "message",
		}, WithWorkflowID(sendWorkflowID))
		require.NoError(t, err, "failed to start set event workflow to unblock getEvent")
		setEventStart.Wait()

		// Run the getEvent workflow again to check the no-sleep path
		_, err = RunWorkflow(dbosCtx, durableGetEventSleepWorkflow, sendWorkflowID, WithWorkflowID(getWorkflowID))
		require.NoError(t, err, "failed to start second get event workflow")

		getEventStartIdempotencyEvent.Wait()

		// Complete the workflow
		getEventStopIdempotencyEvent.Set()

		// Get results from both handles - they should be the same (empty string due to timeout)
		_, err = handle1.GetResult()
		require.NoError(t, err, "failed to get result from first get event workflow")

		// Check workflow steps after event is set - first getEvent should have "message", second should be empty
		steps, err = GetWorkflowSteps(dbosCtx, getWorkflowID)
		require.NoError(t, err, "failed to get workflow steps after event set")
		require.Len(t, steps, 4, "expected 4 steps after event set")

		// First getEvent (step 0) - should still be nil because getEvent is idempotent
		require.Equal(t, 0, steps[0].StepID, "expected first step ID to be 0")
		require.Equal(t, "DBOS.getEvent", steps[0].StepName, "expected first step to be getEvent")
		require.Nil(t, steps[0].Output, "expected first getEvent step output to be nil")

		// First sleep (step 1)
		require.Equal(t, 1, steps[1].StepID, "expected second step ID to be 1")
		require.Equal(t, "DBOS.sleep", steps[1].StepName, "expected second step to be sleep")

		// Second getEvent (step 2) - should still be nil because getEvent is idempotent
		require.Equal(t, 2, steps[2].StepID, "expected third step ID to be 2")
		require.Equal(t, "DBOS.getEvent", steps[2].StepName, "expected third step to be getEvent")
		require.Nil(t, steps[2].Output, "expected second getEvent step output to be nil (no event for key2)")

		// Second sleep (step 3)
		require.Equal(t, 3, steps[3].StepID, "expected fourth step ID to be 3")
		require.Equal(t, "DBOS.sleep", steps[3].StepName, "expected fourth step to be sleep")
	})
}

var (
	sleepStartEvent *Event
	sleepStopEvent  *Event
)

func sleepRecoveryWorkflow(dbosCtx DBOSContext, duration time.Duration) (time.Duration, error) {
	result, err := Sleep(dbosCtx, duration)
	if err != nil {
		return 0, err
	}
	// Block after sleep so we can recover a pending workflow
	sleepStartEvent.Set()
	sleepStopEvent.Wait()
	return result, nil
}

func TestSleep(t *testing.T) {
	dbosCtx := setupDBOS(t, true, true)
	RegisterWorkflow(dbosCtx, sleepRecoveryWorkflow)

	t.Run("SleepDurableRecovery", func(t *testing.T) {
		sleepStartEvent = NewEvent()
		sleepStopEvent = NewEvent()

		// Start a workflow that sleeps for 2 seconds then blocks
		sleepDuration := 2 * time.Second

		handle, err := RunWorkflow(dbosCtx, sleepRecoveryWorkflow, sleepDuration)
		require.NoError(t, err, "failed to start sleep recovery workflow")

		sleepStartEvent.Wait()
		sleepStartEvent.Clear()

		// Run the workflow again and check the return time was less than the durable sleep
		startTime := time.Now()
		_, err = RunWorkflow(dbosCtx, sleepRecoveryWorkflow, sleepDuration, WithWorkflowID(handle.GetWorkflowID()))
		require.NoError(t, err, "failed to start second sleep recovery workflow")

		sleepStartEvent.Wait()
		// Time elapsed should be at most the sleep duration
		elapsed := time.Since(startTime)
		assert.Less(t, elapsed, sleepDuration, "expected elapsed time to be less than sleep duration")

		// Verify the sleep step was recorded correctly
		steps, err := GetWorkflowSteps(dbosCtx, handle.GetWorkflowID())
		require.NoError(t, err, "failed to get workflow steps")

		require.Len(t, steps, 1, "expected 1 step (the sleep), got %d", len(steps))

		step := steps[0]
		assert.Equal(t, 0, step.StepID, "expected step to have StepID 0")
		assert.Equal(t, "DBOS.sleep", step.StepName, "expected step name to be 'DBOS.sleep'")
		assert.Nil(t, step.Error, "expected step to have no error")

		sleepStopEvent.Set()

		_, err = handle.GetResult()
		require.NoError(t, err, "failed to get sleep workflow result")
	})

	t.Run("SleepCannotBeCalledOutsideWorkflow", func(t *testing.T) {
		// Attempt to call Sleep outside of a workflow context
		_, err := Sleep(dbosCtx, 1*time.Second)
		require.Error(t, err, "expected error when calling Sleep outside of workflow context, but got none")

		// Check the error type
		dbosErr, ok := err.(*DBOSError)
		require.True(t, ok, "expected error to be of type *DBOSError, got %T", err)
		require.Equal(t, StepExecutionError, dbosErr.Code)

		// Test the specific message from the error
		expectedMessagePart := "workflow state not found in context: are you running this step within a workflow?"
		require.Contains(t, err.Error(), expectedMessagePart)
	})
}

func TestWorkflowTimeout(t *testing.T) {
	dbosCtx := setupDBOS(t, true, true)

	waitForCancelWorkflow := func(ctx DBOSContext, _ string) (string, error) {
		// This workflow will wait indefinitely until it is cancelled
		<-ctx.Done()
		assert.True(t, errors.Is(ctx.Err(), context.Canceled) || errors.Is(ctx.Err(), context.DeadlineExceeded),
			"workflow was cancelled, but context error is not context.Canceled nor context.DeadlineExceeded: %v", ctx.Err())
		// The status of this workflow should transition to cancelled
		maxtries := 10
		for range maxtries {
			isCancelled, err := checkWfStatus(ctx, WorkflowStatusCancelled)
			if err != nil {
				return "", err
			}
			if isCancelled {
				break
			}
			time.Sleep(500 * time.Millisecond)
		}
		return "", ctx.Err()
	}
	RegisterWorkflow(dbosCtx, waitForCancelWorkflow)

	t.Run("WorkflowTimeout", func(t *testing.T) {
		// Start a workflow that will wait indefinitely
		cancelCtx, cancelFunc := WithTimeout(dbosCtx, 1*time.Millisecond)
		defer cancelFunc() // Ensure we clean up the context
		handle, err := RunWorkflow(cancelCtx, waitForCancelWorkflow, "wait-for-cancel")
		require.NoError(t, err, "failed to start wait for cancel workflow")

		// Wait for the workflow to complete and get the result
		result, err := handle.GetResult()
		assert.True(t, errors.Is(err, context.DeadlineExceeded), "Expected deadline exceeded error, got: %v", err)
		assert.Equal(t, "", result, "expected result to be an empty string")

		// Check the workflow status: should be cancelled
		status, err := handle.GetStatus()
		require.NoError(t, err, "failed to get workflow status")
		assert.Equal(t, WorkflowStatusCancelled, status.Status, "expected workflow status to be WorkflowStatusCancelled")
	})

	t.Run("ManuallyCancelWorkflow", func(t *testing.T) {
		cancelCtx, cancelFunc := WithTimeout(dbosCtx, 5*time.Second)
		defer cancelFunc() // Ensure we clean up the context
		handle, err := RunWorkflow(cancelCtx, waitForCancelWorkflow, "manual-cancel")
		require.NoError(t, err, "failed to start manual cancel workflow")

		// Cancel the workflow manually
		cancelFunc()
		result, err := handle.GetResult()
		assert.True(t, errors.Is(err, context.Canceled), "expected context.Canceled error, got: %v", err)
		assert.Equal(t, "", result, "expected result to be an empty string")

		// Check the workflow status: should be cancelled
		status, err := handle.GetStatus()
		require.NoError(t, err, "failed to get workflow status")
		assert.Equal(t, WorkflowStatusCancelled, status.Status, "expected workflow status to be WorkflowStatusCancelled")
	})

	waitForCancelStep := func(ctx context.Context) (string, error) {
		// This step will trigger cancellation of the entire workflow context
		<-ctx.Done()
		if !errors.Is(ctx.Err(), context.Canceled) && !errors.Is(ctx.Err(), context.DeadlineExceeded) {
			return "", fmt.Errorf("step was cancelled, but context error is not context.Canceled nor context.DeadlineExceeded: %v", ctx.Err())
		}
		return "", ctx.Err()
	}

	waitForCancelWorkflowWithStep := func(ctx DBOSContext, _ string) (string, error) {
		return RunAsStep(ctx, func(context context.Context) (string, error) {
			return waitForCancelStep(context)
		})
	}
	RegisterWorkflow(dbosCtx, waitForCancelWorkflowWithStep)

	t.Run("WorkflowWithStepTimeout", func(t *testing.T) {
		// Start a workflow that will run a step that triggers cancellation
		cancelCtx, cancelFunc := WithTimeout(dbosCtx, 1*time.Millisecond)
		defer cancelFunc() // Ensure we clean up the context
		handle, err := RunWorkflow(cancelCtx, waitForCancelWorkflowWithStep, "wf-with-step-timeout")
		require.NoError(t, err, "failed to start workflow with step timeout")

		// Wait for the workflow to complete and get the result
		result, err := handle.GetResult()
		assert.True(t, errors.Is(err, context.DeadlineExceeded), "Expected deadline exceeded error, got: %v", err)
		assert.Equal(t, "", result, "expected result to be an empty string")

		// Check the workflow status: should be cancelled
		status, err := handle.GetStatus()
		require.NoError(t, err, "failed to get workflow status")
		assert.Equal(t, WorkflowStatusCancelled, status.Status, "expected workflow status to be WorkflowStatusCancelled")
	})

	waitForCancelWorkflowWithStepAfterCancel := func(ctx DBOSContext, _ string) (string, error) {
		// Wait for cancellation
		<-ctx.Done()
		// Check that we have the correct cancellation error
		if !errors.Is(ctx.Err(), context.Canceled) && !errors.Is(ctx.Err(), context.DeadlineExceeded) {
			return "", fmt.Errorf("workflow was cancelled, but context error is not context.Canceled nor context.DeadlineExceeded: %v", ctx.Err())
		}
		// The status of this workflow should transition to cancelled
		maxtries := 10
		for range maxtries {
			isCancelled, err := checkWfStatus(ctx, WorkflowStatusCancelled)
			if err != nil {
				return "", err
			}
			if isCancelled {
				break
			}
			time.Sleep(500 * time.Millisecond)
		}

		// After cancellation, try to run a simple step
		// This should return a WorkflowCancelled error
		return RunAsStep(ctx, simpleStep)
	}
	RegisterWorkflow(dbosCtx, waitForCancelWorkflowWithStepAfterCancel)

	t.Run("WorkflowWithStepAfterTimeout", func(t *testing.T) {
		// Start a workflow that waits for cancellation then tries to run a step
		cancelCtx, cancelFunc := WithTimeout(dbosCtx, 1*time.Millisecond)
		defer cancelFunc() // Ensure we clean up the context
		handle, err := RunWorkflow(cancelCtx, waitForCancelWorkflowWithStepAfterCancel, "wf-with-step-after-timeout")
		require.NoError(t, err, "failed to start workflow with step after timeout")

		// Wait for the workflow to complete and get the result
		result, err := handle.GetResult()
		// The workflow should return a WorkflowCancelled error from the step
		require.Error(t, err, "expected error from workflow")

		// Check if the error is a DBOSError with WorkflowCancelled code
		var dbosErr *DBOSError
		if errors.As(err, &dbosErr) {
			assert.Equal(t, WorkflowCancelled, dbosErr.Code, "expected WorkflowCancelled error code, got: %v", dbosErr.Code)
		} else {
			// If not a DBOSError, check if it's a context error
			assert.True(t, errors.Is(err, context.Canceled) || errors.Is(err, context.DeadlineExceeded),
				"expected context.Canceled or context.DeadlineExceeded error, got: %v", err)
		}
		assert.Equal(t, "", result, "expected result to be an empty string")

		// Check the workflow status: should be cancelled
		status, err := handle.GetStatus()
		require.NoError(t, err, "failed to get workflow status")
		assert.Equal(t, WorkflowStatusCancelled, status.Status, "expected workflow status to be WorkflowStatusCancelled")
	})

	shorterStepTimeoutWorkflow := func(ctx DBOSContext, _ string) (string, error) {
		// This workflow will run a step that has a shorter timeout than the workflow itself
		// The timeout will trigger a step error, the workflow can do whatever it wants with that error
		stepCtx, stepCancelFunc := WithTimeout(ctx, 1*time.Millisecond)
		defer stepCancelFunc() // Ensure we clean up the context
		_, err := RunAsStep(stepCtx, func(context context.Context) (string, error) {
			return waitForCancelStep(context)
		})
		assert.True(t, errors.Is(err, context.DeadlineExceeded), "expected step to timeout, got: %v", err)
		return "step-timed-out", nil
	}
	RegisterWorkflow(dbosCtx, shorterStepTimeoutWorkflow)

	t.Run("ShorterStepTimeout", func(t *testing.T) {
		// Start a workflow that runs a step with a shorter timeout than the workflow itself
		cancelCtx, cancelFunc := WithTimeout(dbosCtx, 5*time.Second)
		defer cancelFunc() // Ensure we clean up the context
		handle, err := RunWorkflow(cancelCtx, shorterStepTimeoutWorkflow, "shorter-step-timeout")
		require.NoError(t, err, "failed to start shorter step timeout workflow")
		// Wait for the workflow to complete and get the result
		result, err := handle.GetResult()
		require.NoError(t, err, "failed to get result from shorter step timeout workflow")
		assert.Equal(t, "step-timed-out", result, "expected result to be 'step-timed-out'")
		// Status is SUCCESS
		status, err := handle.GetStatus()
		require.NoError(t, err, "failed to get workflow status")
		assert.Equal(t, WorkflowStatusSuccess, status.Status, "expected workflow status to be WorkflowStatusSuccess")
	})

	detachedStep := func(ctx context.Context, timeout time.Duration) (string, error) {
		select {
		case <-ctx.Done():
			return "", ctx.Err()
		case <-time.After(timeout):
		}
		return "detached-step-completed", nil
	}

	detachedStepWorkflow := func(ctx DBOSContext, timeout time.Duration) (string, error) {
		// This workflow will run a step that is not cancelable.
		// What this means is the workflow *will* be cancelled, but the step will run normally
		stepCtx := WithoutCancel(ctx)
		res, err := RunAsStep(stepCtx, func(context context.Context) (string, error) {
			return detachedStep(context, timeout*2)
		})
		require.NoError(t, err, "failed to run detached step")
		assert.Equal(t, "detached-step-completed", res, "expected detached step result to be 'detached-step-completed'")
		return res, ctx.Err()
	}
	RegisterWorkflow(dbosCtx, detachedStepWorkflow)

	t.Run("DetachedStepWorkflow", func(t *testing.T) {
		// Start a workflow that runs a step that is not cancelable
		cancelCtx, cancelFunc := WithTimeout(dbosCtx, 1*time.Millisecond)
		defer cancelFunc() // Ensure we clean up the context

		handle, err := RunWorkflow(cancelCtx, detachedStepWorkflow, 1*time.Second)
		require.NoError(t, err, "failed to start detached step workflow")
		// Wait for the workflow to complete and get the result
		result, err := handle.GetResult()
		assert.True(t, errors.Is(err, context.DeadlineExceeded), "Expected deadline exceeded error, got: %v", err)
		assert.Equal(t, "detached-step-completed", result, "expected result to be 'detached-step-completed'")
		// Check the workflow status: should be cancelled
		status, err := handle.GetStatus()
		require.NoError(t, err, "failed to get workflow status")
		assert.Equal(t, WorkflowStatusCancelled, status.Status, "expected workflow status to be WorkflowStatusCancelled")
	})

	waitForCancelParent := func(ctx DBOSContext, _ string) (string, error) {
		// This workflow will run a child workflow that waits indefinitely until it is cancelled
		childHandle, err := RunWorkflow(ctx, waitForCancelWorkflow, "child-wait-for-cancel")
		require.NoError(t, err, "failed to start child workflow")

		// Wait for the child workflow to complete
		result, err := childHandle.GetResult()
		assert.True(t, errors.Is(err, context.DeadlineExceeded), "expected child workflow to be cancelled, got: %v", err)
		// Check the child workflow status: should be cancelled
		status, err := childHandle.GetStatus()
		require.NoError(t, err, "failed to get child workflow status")
		assert.Equal(t, WorkflowStatusCancelled, status.Status, "expected child workflow status to be WorkflowStatusCancelled")
		return result, ctx.Err()
	}
	RegisterWorkflow(dbosCtx, waitForCancelParent)

	t.Run("ChildWorkflowTimesout", func(t *testing.T) {
		// Start a parent workflow that runs a child workflow that waits indefinitely
		cancelCtx, cancelFunc := WithTimeout(dbosCtx, 1*time.Millisecond)
		defer cancelFunc() // Ensure we clean up the context

		handle, err := RunWorkflow(cancelCtx, waitForCancelParent, "parent-wait-for-child-cancel")
		require.NoError(t, err, "failed to start parent workflow")

		// Wait for the parent workflow to complete and get the result
		result, err := handle.GetResult()
		assert.True(t, errors.Is(err, context.DeadlineExceeded), "Expected deadline exceeded error, got: %v", err)
		assert.Equal(t, "", result, "expected result to be an empty string")

		// Check the workflow status: should be cancelled
		status, err := handle.GetStatus()
		require.NoError(t, err, "failed to get workflow status")
		assert.Equal(t, WorkflowStatusCancelled, status.Status, "expected workflow status to be WorkflowStatusCancelled")
	})

	detachedChild := func(ctx DBOSContext, timeout time.Duration) (string, error) {
		select {
		case <-ctx.Done():
			return "", ctx.Err()
		case <-time.After(timeout):
		}
		return "detached-step-completed", nil
	}
	RegisterWorkflow(dbosCtx, detachedChild)

	detachedChildWorkflowParent := func(ctx DBOSContext, timeout time.Duration) (string, error) {
		childCtx := WithoutCancel(ctx)
		childHandle, err := RunWorkflow(childCtx, detachedChild, timeout*2)
		require.NoError(t, err, "failed to start child workflow")

		// Wait for the child workflow to complete
		result, err := childHandle.GetResult()
		require.NoError(t, err, "failed to get result from child workflow")
		// Check the child workflow status: should be cancelled
		status, err := childHandle.GetStatus()
		require.NoError(t, err, "failed to get child workflow status")
		assert.Equal(t, WorkflowStatusSuccess, status.Status, "expected child workflow status to be WorkflowStatusSuccess")
		// The child spun for timeout*2 so ctx.Err() should be context.DeadlineExceeded
		return result, ctx.Err()
	}
	RegisterWorkflow(dbosCtx, detachedChildWorkflowParent)

	t.Run("ChildWorkflowDetached", func(t *testing.T) {
		timeout := 500 * time.Millisecond
		cancelCtx, cancelFunc := WithTimeout(dbosCtx, timeout)
		defer cancelFunc()
		handle, err := RunWorkflow(cancelCtx, detachedChildWorkflowParent, timeout)
		require.NoError(t, err, "failed to start parent workflow with detached child")

		// Wait for the parent workflow to complete and get the result
		result, err := handle.GetResult()
		assert.True(t, errors.Is(err, context.DeadlineExceeded), "Expected deadline exceeded error, got: %v", err)
		assert.Equal(t, "detached-step-completed", result, "expected result to be 'detached-step-completed'")

		// Check the workflow status: should be cancelled
		status, err := handle.GetStatus()
		require.NoError(t, err, "failed to get workflow status")
		assert.Equal(t, WorkflowStatusCancelled, status.Status, "expected workflow status to be WorkflowStatusCancelled")
	})

	t.Run("RecoverWaitForCancelWorkflow", func(t *testing.T) {
		start := time.Now()
		timeout := 1 * time.Second
		cancelCtx, cancelFunc := WithTimeout(dbosCtx, timeout)
		defer cancelFunc()
		handle, err := RunWorkflow(cancelCtx, waitForCancelWorkflow, "recover-wait-for-cancel")
		require.NoError(t, err, "failed to start wait for cancel workflow")

		// Recover the pending workflow
		recoveredHandles, err := recoverPendingWorkflows(dbosCtx.(*dbosContext), []string{"local"})
		require.NoError(t, err, "failed to recover pending workflows")
		require.Len(t, recoveredHandles, 1, "expected 1 recovered handle, got %d", len(recoveredHandles))
		recoveredHandle := recoveredHandles[0]
		assert.Equal(t, handle.GetWorkflowID(), recoveredHandle.GetWorkflowID(), "expected recovered handle to have same ID")

		// Wait for the workflow to complete and check the result. Should we AwaitedWorkflowCancelled
		result, err := recoveredHandle.GetResult()
		assert.Equal(t, "", result, "expected result to be an empty string")
		// Check the error type
		dbosErr, ok := err.(*DBOSError)
		require.True(t, ok, "expected error to be of type *DBOSError, got %T", err)
		require.Equal(t, AwaitedWorkflowCancelled, dbosErr.Code)

		// Check the workflow status: should be cancelled
		status, err := recoveredHandle.GetStatus()
		require.NoError(t, err, "failed to get recovered workflow status")
		assert.Equal(t, WorkflowStatusCancelled, status.Status, "expected recovered workflow status to be WorkflowStatusCancelled")

		// Check the deadline on the status was is within an expected range (start time + timeout * .1)
		// FIXME this might be flaky and frankly not super useful
		expectedDeadline := start.Add(timeout * 10 / 100)
		assert.True(t, status.Deadline.After(expectedDeadline) && status.Deadline.Before(start.Add(timeout)),
			"expected workflow deadline to be within %v and %v, got %v", expectedDeadline, start.Add(timeout), status.Deadline)
	})
}

func notificationWaiterWorkflow(ctx DBOSContext, pairID int) (string, error) {
	result, err := GetEvent[string](ctx, fmt.Sprintf("notification-setter-%d", pairID), "event-key", 10*time.Second)
	if err != nil {
		return "", err
	}
	return result, nil
}

func notificationSetterWorkflow(ctx DBOSContext, pairID int) (string, error) {
	err := SetEvent(ctx, "event-key", fmt.Sprintf("notification-message-%d", pairID))
	if err != nil {
		return "", err
	}
	return "event-set", nil
}

func sendRecvReceiverWorkflow(ctx DBOSContext, pairID int) (string, error) {
	result, err := Recv[string](ctx, "send-recv-topic", 10*time.Second)
	if err != nil {
		return "", err
	}
	return result, nil
}

func sendRecvSenderWorkflow(ctx DBOSContext, pairID int) (string, error) {
	err := Send(ctx, fmt.Sprintf("send-recv-receiver-%d", pairID), fmt.Sprintf("send-recv-message-%d", pairID), "send-recv-topic")
	if err != nil {
		return "", err
	}
	return "message-sent", nil
}

func concurrentSimpleWorkflow(dbosCtx DBOSContext, input int) (int, error) {
	return RunAsStep(dbosCtx, func(ctx context.Context) (int, error) {
		return input * 2, nil
	})
}

func TestConcurrentWorkflows(t *testing.T) {
	dbosCtx := setupDBOS(t, true, true)
	RegisterWorkflow(dbosCtx, concurrentSimpleWorkflow)
	RegisterWorkflow(dbosCtx, notificationWaiterWorkflow)
	RegisterWorkflow(dbosCtx, notificationSetterWorkflow)
	RegisterWorkflow(dbosCtx, sendRecvReceiverWorkflow)
	RegisterWorkflow(dbosCtx, sendRecvSenderWorkflow)

	t.Run("SimpleWorkflow", func(t *testing.T) {
		const numGoroutines = 500
		var wg sync.WaitGroup
		results := make(chan int, numGoroutines)
		errors := make(chan error, numGoroutines)

		wg.Add(numGoroutines)
		for i := range numGoroutines {
			go func(input int) {
				defer wg.Done()
				handle, err := RunWorkflow(dbosCtx, concurrentSimpleWorkflow, input)
				if err != nil {
					errors <- fmt.Errorf("failed to start workflow %d: %w", input, err)
					return
				}
				result, err := handle.GetResult()
				if err != nil {
					errors <- fmt.Errorf("failed to get result for workflow %d: %w", input, err)
					return
				}
				expectedResult := input * 2
				if result != expectedResult {
					errors <- fmt.Errorf("workflow %d: expected result %d, got %d", input, expectedResult, result)
					return
				}
				results <- result
			}(i)
		}

		wg.Wait()
		close(results)
		close(errors)

		require.Equal(t, 0, len(errors), "Expected no errors from concurrent workflows")

		resultCount := 0
		receivedResults := make(map[int]bool)
		for result := range results {
			resultCount++
			if result < 0 || result >= numGoroutines*2 || result%2 != 0 {
				t.Errorf("Unexpected result %d", result)
			} else {
				receivedResults[result] = true
			}
		}

		assert.Equal(t, numGoroutines, resultCount, "Expected correct number of results")
	})

	t.Run("NotificationWorkflows", func(t *testing.T) {
		const numPairs = 500
		var wg sync.WaitGroup
		waiterResults := make(chan string, numPairs)
		setterResults := make(chan string, numPairs)
		errors := make(chan error, numPairs*2)

		wg.Add(numPairs * 2)

		for i := range numPairs {
			go func(pairID int) {
				defer wg.Done()
				handle, err := RunWorkflow(dbosCtx, notificationSetterWorkflow, pairID, WithWorkflowID(fmt.Sprintf("notification-setter-%d", pairID)))
				if err != nil {
					errors <- fmt.Errorf("failed to start setter workflow %d: %w", pairID, err)
					return
				}
				result, err := handle.GetResult()
				if err != nil {
					errors <- fmt.Errorf("failed to get result for setter workflow %d: %w", pairID, err)
					return
				}
				setterResults <- result
			}(i)

			go func(pairID int) {
				defer wg.Done()
				handle, err := RunWorkflow(dbosCtx, notificationWaiterWorkflow, pairID)
				if err != nil {
					errors <- fmt.Errorf("failed to start waiter workflow %d: %w", pairID, err)
					return
				}
				result, err := handle.GetResult()
				if err != nil {
					errors <- fmt.Errorf("failed to get result for waiter workflow %d: %w", pairID, err)
					return
				}
				expectedMessage := fmt.Sprintf("notification-message-%d", pairID)
				if result != expectedMessage {
					errors <- fmt.Errorf("waiter workflow %d: expected message '%s', got '%s'", pairID, expectedMessage, result)
					return
				}
				waiterResults <- result
			}(i)
		}

		wg.Wait()
		close(waiterResults)
		close(setterResults)
		close(errors)

		require.Equal(t, 0, len(errors), "Expected no errors from notification workflows")

		waiterCount := 0
		receivedWaiterResults := make(map[string]bool)
		for result := range waiterResults {
			waiterCount++
			receivedWaiterResults[result] = true
		}

		setterCount := 0
		for result := range setterResults {
			setterCount++
			assert.Equal(t, "event-set", result, "Expected setter result to be 'event-set'")
		}

		assert.Equal(t, numPairs, waiterCount, "Expected correct number of waiter results")
		assert.Equal(t, numPairs, setterCount, "Expected correct number of setter results")

		for i := range numPairs {
			expectedWaiterResult := fmt.Sprintf("notification-message-%d", i)
			assert.True(t, receivedWaiterResults[expectedWaiterResult], "Expected waiter result '%s' not found", expectedWaiterResult)
		}
	})

	t.Run("SendRecvWorkflows", func(t *testing.T) {
		const numPairs = 500
		var wg sync.WaitGroup
		receiverResults := make(chan string, numPairs)
		senderResults := make(chan string, numPairs)
		errors := make(chan error, numPairs*2)

		wg.Add(numPairs * 2)

		for i := range numPairs {
			go func(pairID int) {
				defer wg.Done()
				handle, err := RunWorkflow(dbosCtx, sendRecvReceiverWorkflow, pairID, WithWorkflowID(fmt.Sprintf("send-recv-receiver-%d", pairID)))
				if err != nil {
					errors <- fmt.Errorf("failed to start receiver workflow %d: %w", pairID, err)
					return
				}
				result, err := handle.GetResult()
				if err != nil {
					errors <- fmt.Errorf("failed to get result for receiver workflow %d: %w", pairID, err)
					return
				}
				expectedMessage := fmt.Sprintf("send-recv-message-%d", pairID)
				if result != expectedMessage {
					errors <- fmt.Errorf("receiver workflow %d: expected message '%s', got '%s'", pairID, expectedMessage, result)
					return
				}
				receiverResults <- result
			}(i)

			go func(pairID int) {
				defer wg.Done()
				handle, err := RunWorkflow(dbosCtx, sendRecvSenderWorkflow, pairID)
				if err != nil {
					errors <- fmt.Errorf("failed to start sender workflow %d: %w", pairID, err)
					return
				}
				result, err := handle.GetResult()
				if err != nil {
					errors <- fmt.Errorf("failed to get result for sender workflow %d: %w", pairID, err)
					return
				}
				senderResults <- result
			}(i)
		}

		wg.Wait()
		close(receiverResults)
		close(senderResults)
		close(errors)

		require.Equal(t, 0, len(errors), "Expected no errors from send/recv workflows")

		receiverCount := 0
		receivedReceiverResults := make(map[string]bool)
		for result := range receiverResults {
			receiverCount++
			receivedReceiverResults[result] = true
		}

		senderCount := 0
		for result := range senderResults {
			senderCount++
			assert.Equal(t, "message-sent", result, "Expected sender result to be 'message-sent'")
		}

		assert.Equal(t, numPairs, receiverCount, "Expected correct number of receiver results")
		assert.Equal(t, numPairs, senderCount, "Expected correct number of sender results")

		for i := range numPairs {
			expectedReceiverResult := fmt.Sprintf("send-recv-message-%d", i)
			assert.True(t, receivedReceiverResults[expectedReceiverResult], "Expected receiver result '%s' not found", expectedReceiverResult)
		}
	})
}

func TestWorkflowAtVersion(t *testing.T) {
	dbosCtx := setupDBOS(t, true, true)

	RegisterWorkflow(dbosCtx, simpleWorkflow)

	version := "test-app-version-12345"
	handle, err := RunWorkflow(dbosCtx, simpleWorkflow, "input", WithApplicationVersion(version))
	require.NoError(t, err, "failed to start workflow")

	_, err = handle.GetResult()
	require.NoError(t, err, "failed to get workflow result")

	retrieved, err := RetrieveWorkflow[string](dbosCtx, handle.GetWorkflowID())
	require.NoError(t, err, "failed to retrieve workflow")

	status, err := retrieved.GetStatus()
	require.NoError(t, err, "failed to get workflow status")
	assert.Equal(t, version, status.ApplicationVersion, "expected correct application version")
}

func TestWorkflowCancel(t *testing.T) {
	dbosCtx := setupDBOS(t, true, true)

	blockingEvent := NewEvent()

	// Workflow that waits for an event, then calls Recv(). Returns raw error if Recv fails
	blockingWorkflow := func(ctx DBOSContext, topic string) (string, error) {
		// Wait for the event
		blockingEvent.Wait()

		// Now call Recv() - this should fail if the workflow is cancelled
		msg, err := Recv[string](ctx, topic, 5*time.Second)
		if err != nil {
			return "", err // Return the raw error from Recv
		}
		return msg, nil
	}
	RegisterWorkflow(dbosCtx, blockingWorkflow)

	t.Run("TestWorkflowCancelWithRecvError", func(t *testing.T) {
		topic := "cancel-test-topic"

		// Start the blocking workflow
		handle, err := RunWorkflow(dbosCtx, blockingWorkflow, topic)
		require.NoError(t, err, "failed to start blocking workflow")

		// Cancel the workflow using DBOS.CancelWorkflow
		err = CancelWorkflow(dbosCtx, handle.GetWorkflowID())
		require.NoError(t, err, "failed to cancel workflow")

		// Signal the event so the workflow can move on to Recv()
		blockingEvent.Set()

		// Check the return values of the workflow
		result, err := handle.GetResult()
		require.Error(t, err, "expected error from cancelled workflow")
		assert.Equal(t, "", result, "expected empty result from cancelled workflow")

		// Check that we get a DBOSError with WorkflowCancelled code
		var dbosErr *DBOSError
		require.ErrorAs(t, err, &dbosErr, "expected error to be of type *DBOSError, got %T", err)
		assert.Equal(t, WorkflowCancelled, dbosErr.Code, "expected AwaitedWorkflowCancelled error code, got: %v", dbosErr.Code)

		// Ensure the workflow status is of an error type
		status, err := handle.GetStatus()
		require.NoError(t, err, "failed to get workflow status")
		assert.Equal(t, WorkflowStatusCancelled, status.Status, "expected workflow status to be WorkflowStatusCancelled")
	})

	t.Run("TestWorkflowCancelWithSuccess", func(t *testing.T) {
		blockingEventNoError := NewEvent()

		// Workflow that waits for an event, then calls Recv(). Does NOT return error when Recv times out
		blockingWorkflowNoError := func(ctx DBOSContext, topic string) (string, error) {
			// Wait for the event
			blockingEventNoError.Wait()
			Recv[string](ctx, topic, 5*time.Second)
			// Ignore the error
			return "", nil
		}
		RegisterWorkflow(dbosCtx, blockingWorkflowNoError)

		topic := "cancel-no-error-test-topic"

		// Start the blocking workflow
		handle, err := RunWorkflow(dbosCtx, blockingWorkflowNoError, topic)
		require.NoError(t, err, "failed to start blocking workflow")

		// Cancel the workflow using DBOS.CancelWorkflow
		err = CancelWorkflow(dbosCtx, handle.GetWorkflowID())
		require.NoError(t, err, "failed to cancel workflow")

		// Signal the event so the workflow can move on to Recv()
		blockingEventNoError.Set()

		// Check the return values of the workflow
		// Because this is a direct handle it'll not return an error
		result, err := handle.GetResult()
		require.NoError(t, err, "expected no error from direct handle")
		assert.Equal(t, "", result, "expected empty result from cancelled workflow")

		// Now use a polling handle to get result -- observe the error
		pollingHandle, err := RetrieveWorkflow[string](dbosCtx, handle.GetWorkflowID())
		require.NoError(t, err, "failed to retrieve workflow with polling handle")

		result, err = pollingHandle.GetResult()
		require.Error(t, err, "expected error from cancelled workflow even when workflow returns success")
		assert.Equal(t, "", result, "expected empty result from cancelled workflow")

		// Check that we still get a DBOSError with AwaitedWorkflowCancelled code
		// The gate prevents CANCELLED -> SUCCESS transition
		var dbosErr *DBOSError
		require.ErrorAs(t, err, &dbosErr, "expected error to be of type *DBOSError, got %T", err)
		assert.Equal(t, AwaitedWorkflowCancelled, dbosErr.Code, "expected AwaitedWorkflowCancelled error code, got: %v", dbosErr.Code)

		// Ensure the workflow status remains CANCELLED
		status, err := handle.GetStatus()
		require.NoError(t, err, "failed to get workflow status")
		assert.Equal(t, WorkflowStatusCancelled, status.Status, "expected workflow status to remain WorkflowStatusCancelled due to gate")
	})
}

var cancelAllBeforeBlockEvent = NewEvent()

func cancelAllBeforeBlockingWorkflow(ctx DBOSContext, input string) (string, error) {
	cancelAllBeforeBlockEvent.Wait()
	return input, nil
}

func TestCancelAllBefore(t *testing.T) {
	dbosCtx := setupDBOS(t, true, true)

	RegisterWorkflow(dbosCtx, cancelAllBeforeBlockingWorkflow)
	RegisterWorkflow(dbosCtx, simpleWorkflow)

	// Create a queue for testing enqueued workflows
	queue := NewWorkflowQueue(dbosCtx, "test-cancel-queue")

	t.Run("CancelAllBefore", func(t *testing.T) {
		now := time.Now()
		cutoffTime := now.Add(3 * time.Second)

		// Create workflows that should be cancelled (PENDING/ENQUEUED before cutoff)
		shouldBeCancelledIDs := make([]string, 0)

		// Create 2 PENDING workflows before cutoff time
		for i := range 2 {
			handle, err := RunWorkflow(dbosCtx, cancelAllBeforeBlockingWorkflow, fmt.Sprintf("pending-before-%d", i))
			require.NoError(t, err, "failed to start pending workflow %d", i)
			shouldBeCancelledIDs = append(shouldBeCancelledIDs, handle.GetWorkflowID())
		}

		// Create 2 ENQUEUED workflows before cutoff time
		for i := range 2 {
			handle, err := RunWorkflow(dbosCtx, cancelAllBeforeBlockingWorkflow, fmt.Sprintf("enqueued-before-%d", i), WithQueue(queue.Name))
			require.NoError(t, err, "failed to start enqueued workflow %d", i)
			shouldBeCancelledIDs = append(shouldBeCancelledIDs, handle.GetWorkflowID())
		}

		// Create workflows that should NOT be cancelled

		// Create 1 SUCCESS workflow before cutoff time (but complete it)
		successHandle, err := RunWorkflow(dbosCtx, simpleWorkflow, "success-before")
		require.NoError(t, err, "failed to start success workflow")
		_, err = successHandle.GetResult()
		require.NoError(t, err, "failed to complete success workflow")
		shouldNotBeCancelledIDs := []string{successHandle.GetWorkflowID()}

		// Sleep to ensure we pass the cutoff time
		time.Sleep(4 * time.Second)

		// Create 2 PENDING/ENQUEUED workflows after cutoff time
		for i := range 2 {
			handle, err := RunWorkflow(dbosCtx, cancelAllBeforeBlockingWorkflow, fmt.Sprintf("pending-after-%d", i))
			require.NoError(t, err, "failed to start pending workflow after cutoff %d", i)
			shouldNotBeCancelledIDs = append(shouldNotBeCancelledIDs, handle.GetWorkflowID())
		}

		// Call cancelAllBefore
		err = dbosCtx.(*dbosContext).systemDB.cancelAllBefore(dbosCtx, cutoffTime)
		require.NoError(t, err, "failed to call cancelAllBefore")

		// Verify workflows that should be cancelled
		for _, wfID := range shouldBeCancelledIDs {
			handle, err := RetrieveWorkflow[string](dbosCtx, wfID)
			require.NoError(t, err, "failed to retrieve workflow %s", wfID)

			status, err := handle.GetStatus()
			require.NoError(t, err, "failed to get status for workflow %s", wfID)
			assert.Equal(t, WorkflowStatusCancelled, status.Status, "workflow %s should be cancelled", wfID)
		}

		// Verify workflows that should NOT be cancelled
		for _, wfID := range shouldNotBeCancelledIDs {
			handle, err := RetrieveWorkflow[string](dbosCtx, wfID)
			require.NoError(t, err, "failed to retrieve workflow %s", wfID)

			status, err := handle.GetStatus()
			require.NoError(t, err, "failed to get status for workflow %s", wfID)
			assert.NotEqual(t, WorkflowStatusCancelled, status.Status, "workflow %s should NOT be cancelled", wfID)
		}

		// Unblock any remaining workflows
		cancelAllBeforeBlockEvent.Set()

		// Wait for workflows to complete and verify they were cancelled
		for _, wfID := range shouldBeCancelledIDs {
			handle, err := RetrieveWorkflow[string](dbosCtx, wfID)
			require.NoError(t, err, "failed to retrieve cancelled workflow %s", wfID)

			_, err = handle.GetResult()
			if err != nil {
				// Should get a DBOSError with AwaitedWorkflowCancelled code
				var dbosErr *DBOSError
				if errors.As(err, &dbosErr) {
					assert.Equal(t, AwaitedWorkflowCancelled, dbosErr.Code, "expected AwaitedWorkflowCancelled error code for workflow %s, got: %v", wfID, dbosErr.Code)
				} else {
					// Fallback: check if error message contains "cancelled"
					assert.Contains(t, err.Error(), "cancelled", "expected cancellation error for workflow %s", wfID)
				}
			}
		}
	})
}

func gcTestStep(_ context.Context, x int) (int, error) {
	return x, nil
}

func gcTestWorkflow(dbosCtx DBOSContext, x int) (int, error) {
	result, err := RunAsStep(dbosCtx, func(ctx context.Context) (int, error) {
		return gcTestStep(ctx, x)
	})
	if err != nil {
		return 0, err
	}
	return result, nil
}

func gcBlockedWorkflow(dbosCtx DBOSContext, event *Event) (string, error) {
	event.Wait()
	workflowID, err := GetWorkflowID(dbosCtx)
	if err != nil {
		return "", err
	}
	return workflowID, nil
}

func TestGarbageCollect(t *testing.T) {
	databaseURL := getDatabaseURL()

	t.Run("GarbageCollectWithOffset", func(t *testing.T) {
		// Start with clean database for precise workflow counting
		resetTestDatabase(t, databaseURL)
		dbosCtx := setupDBOS(t, false, true)
		gcTestEvent := NewEvent()

		// Ensure the event is set at the end to unblock any remaining workflows
		t.Cleanup(func() {
			gcTestEvent.Set()
		})

		RegisterWorkflow(dbosCtx, gcTestWorkflow)
		RegisterWorkflow(dbosCtx, gcBlockedWorkflow)

		gcTestEvent.Clear()
		numWorkflows := 10

		// Start one blocked workflow and 10 normal workflows
		blockedHandle, err := RunWorkflow(dbosCtx, gcBlockedWorkflow, gcTestEvent)
		require.NoError(t, err, "failed to start blocked workflow")

		var completedHandles []WorkflowHandle[int]
		for i := range numWorkflows {
			handle, err := RunWorkflow(dbosCtx, gcTestWorkflow, i)
			require.NoError(t, err, "failed to start test workflow %d", i)
			result, err := handle.GetResult()
			require.NoError(t, err, "failed to get result from test workflow %d", i)
			require.Equal(t, i, result, "expected result %d, got %d", i, result)
			completedHandles = append(completedHandles, handle)
		}

		// Verify exactly 11 workflows exist before GC (1 blocked + 10 completed)
		workflows, err := ListWorkflows(dbosCtx)
		require.NoError(t, err, "failed to list workflows")
		require.Equal(t, numWorkflows+1, len(workflows), "expected exactly %d workflows before GC", numWorkflows+1)

		// Garbage collect keeping only the 5 newest workflows
		// The blocked workflow won't be deleted because it's pending
		threshold := 5
		err = dbosCtx.(*dbosContext).systemDB.garbageCollectWorkflows(dbosCtx, garbageCollectWorkflowsInput{
			rowsThreshold: &threshold,
		})
		require.NoError(t, err, "failed to garbage collect workflows")

		// Verify workflows after GC - should have 6 workflows:
		// - 5 newest workflows (by creation time cutoff determined by threshold)
		// - 1 blocked workflow (preserved because it's pending)
		workflows, err = ListWorkflows(dbosCtx)
		require.NoError(t, err, "failed to list workflows after GC")
		require.Equal(t, 6, len(workflows), "expected exactly 6 workflows after GC (5 from threshold + 1 pending)")

		// Create a map of remaining workflow IDs for easy lookup
		remainingIDs := make(map[string]bool)
		for _, wf := range workflows {
			remainingIDs[wf.ID] = true
		}

		// Verify blocked workflow still exists (since it's pending)
		require.True(t, remainingIDs[blockedHandle.GetWorkflowID()], "blocked workflow should still exist after GC")

		// Find status of blocked workflow
		for _, wf := range workflows {
			if wf.ID == blockedHandle.GetWorkflowID() {
				require.Equal(t, WorkflowStatusPending, wf.Status, "blocked workflow should still be pending")
				break
			}
		}

		// Verify that the 5 newest completed workflows are preserved
		// The completedHandles slice is in order of creation (0 is oldest, 9 is newest)
		// So indices 5-9 (the last 5) should be preserved
		for i := range numWorkflows {
			wfID := completedHandles[i].GetWorkflowID()
			if i < numWorkflows-threshold {
				// Older workflows (indices 0-4) should be deleted
				require.False(t, remainingIDs[wfID], "older workflow at index %d (ID: %s) should have been deleted", i, wfID)
			} else {
				// Newer workflows (indices 5-9) should be preserved
				require.True(t, remainingIDs[wfID], "newer workflow at index %d (ID: %s) should have been preserved", i, wfID)
			}
		}

		// Complete the blocked workflow
		gcTestEvent.Set()
		result, err := blockedHandle.GetResult()
		require.NoError(t, err, "failed to get result from blocked workflow")
		require.Equal(t, blockedHandle.GetWorkflowID(), result, "expected blocked workflow to return its ID")
	})

	t.Run("GarbageCollectWithCutoffTime", func(t *testing.T) {
		// Start with clean database for precise workflow counting
		resetTestDatabase(t, databaseURL)
		dbosCtx := setupDBOS(t, false, true)
		gcTestEvent := NewEvent()

		// Ensure the event is set at the end to unblock any remaining workflows
		t.Cleanup(func() {
			gcTestEvent.Set()
		})

		RegisterWorkflow(dbosCtx, gcTestWorkflow)
		RegisterWorkflow(dbosCtx, gcBlockedWorkflow)

		gcTestEvent.Clear()
		numWorkflows := 10

		// Start blocked workflow BEFORE cutoff to verify pending workflows are preserved
		blockedHandle, err := RunWorkflow(dbosCtx, gcBlockedWorkflow, gcTestEvent)
		require.NoError(t, err, "failed to start blocked workflow")

		// Execute first batch of workflows (before cutoff)
		var beforeCutoffHandles []WorkflowHandle[int]
		for i := range numWorkflows {
			handle, err := RunWorkflow(dbosCtx, gcTestWorkflow, i)
			require.NoError(t, err, "failed to start test workflow %d", i)
			result, err := handle.GetResult()
			require.NoError(t, err, "failed to get result from test workflow %d", i)
			require.Equal(t, i, result, "expected result %d, got %d", i, result)
			beforeCutoffHandles = append(beforeCutoffHandles, handle)
		}

		// Wait to ensure clear time separation between batches
		time.Sleep(500 * time.Millisecond)
		cutoffTime := time.Now()
		// Additional small delay to ensure cutoff is after all first batch workflows
		time.Sleep(100 * time.Millisecond)

		// Execute second batch of workflows after cutoff
		var afterCutoffHandles []WorkflowHandle[int]
		for i := numWorkflows; i < numWorkflows*2; i++ {
			handle, err := RunWorkflow(dbosCtx, gcTestWorkflow, i)
			require.NoError(t, err, "failed to start test workflow %d", i)
			result, err := handle.GetResult()
			require.NoError(t, err, "failed to get result from test workflow %d", i)
			require.Equal(t, i, result, "expected result %d, got %d", i, result)
			afterCutoffHandles = append(afterCutoffHandles, handle)
		}

		// Verify exactly 21 workflows exist before GC (1 blocked + 10 old + 10 new)
		workflows, err := ListWorkflows(dbosCtx)
		require.NoError(t, err, "failed to list workflows")
		require.Equal(t, 21, len(workflows), "expected exactly 21 workflows before GC (1 blocked + 10 old + 10 new)")

		// Garbage collect workflows completed before cutoff time
		cutoffTimestamp := cutoffTime.UnixMilli()
		err = dbosCtx.(*dbosContext).systemDB.garbageCollectWorkflows(dbosCtx, garbageCollectWorkflowsInput{
			cutoffEpochTimestampMs: &cutoffTimestamp,
		})
		require.NoError(t, err, "failed to garbage collect workflows by time")

		// Verify exactly 11 workflows remain after GC (1 blocked + 10 new completed)
		workflows, err = ListWorkflows(dbosCtx)
		require.NoError(t, err, "failed to list workflows after time-based GC")
		require.Equal(t, 11, len(workflows), "expected exactly 11 workflows after time-based GC (1 blocked + 10 new)")

		// Create a map of remaining workflow IDs for easy lookup
		remainingIDs := make(map[string]bool)
		for _, wf := range workflows {
			remainingIDs[wf.ID] = true
		}

		// Verify blocked workflow still exists (even though it was created before cutoff)
		require.True(t, remainingIDs[blockedHandle.GetWorkflowID()], "blocked workflow should still exist after GC")

		// Verify that all workflows created before cutoff were deleted (except the blocked one)
		for _, handle := range beforeCutoffHandles {
			wfID := handle.GetWorkflowID()
			require.False(t, remainingIDs[wfID], "workflow created before cutoff (ID: %s) should have been deleted", wfID)
		}

		// Verify that all workflows created after cutoff were preserved
		for _, handle := range afterCutoffHandles {
			wfID := handle.GetWorkflowID()
			require.True(t, remainingIDs[wfID], "workflow created after cutoff (ID: %s) should have been preserved", wfID)
		}

		// Complete the blocked workflow
		gcTestEvent.Set()
		result, err := blockedHandle.GetResult()
		require.NoError(t, err, "failed to get result from blocked workflow")
		require.Equal(t, blockedHandle.GetWorkflowID(), result, "expected blocked workflow to return its ID")

		// Wait a moment to ensure the completed workflow timestamp is after creation
		time.Sleep(100 * time.Millisecond)

		// Garbage collect all workflows - use a future cutoff to catch everything
		futureTimestamp := time.Now().Add(1 * time.Hour).UnixMilli()
		err = dbosCtx.(*dbosContext).systemDB.garbageCollectWorkflows(dbosCtx, garbageCollectWorkflowsInput{
			cutoffEpochTimestampMs: &futureTimestamp,
		})
		require.NoError(t, err, "failed to garbage collect all completed workflows")

		// Verify exactly 0 workflows remain
		workflows, err = ListWorkflows(dbosCtx)
		require.NoError(t, err, "failed to list workflows after final GC")
		require.Equal(t, 0, len(workflows), "expected exactly 0 workflows after final GC")
	})

	t.Run("GarbageCollectEmptyDatabase", func(t *testing.T) {
		// Start with clean database for precise workflow counting
		resetTestDatabase(t, databaseURL)
		dbosCtx := setupDBOS(t, false, true)

		RegisterWorkflow(dbosCtx, gcTestWorkflow)
		RegisterWorkflow(dbosCtx, gcBlockedWorkflow)

		// Verify exactly 0 workflows exist initially
		workflows, err := ListWorkflows(dbosCtx)
		require.NoError(t, err, "failed to list workflows")
		require.Equal(t, 0, len(workflows), "expected exactly 0 workflows in empty database")

		// Verify GC runs without errors on a blank table
		threshold := 1
		err = dbosCtx.(*dbosContext).systemDB.garbageCollectWorkflows(dbosCtx, garbageCollectWorkflowsInput{
			rowsThreshold: &threshold,
		})
		require.NoError(t, err, "garbage collect should work on empty database")

		// Verify still 0 workflows after row-based GC
		workflows, err = ListWorkflows(dbosCtx)
		require.NoError(t, err, "failed to list workflows after row-based GC")
		require.Equal(t, 0, len(workflows), "expected exactly 0 workflows after row-based GC on empty database")

		currentTimestamp := time.Now().UnixMilli()
		err = dbosCtx.(*dbosContext).systemDB.garbageCollectWorkflows(dbosCtx, garbageCollectWorkflowsInput{
			cutoffEpochTimestampMs: &currentTimestamp,
		})
		require.NoError(t, err, "time-based garbage collect should work on empty database")

		// Verify still 0 workflows after time-based GC
		workflows, err = ListWorkflows(dbosCtx)
		require.NoError(t, err, "failed to list workflows after time-based GC")
		require.Equal(t, 0, len(workflows), "expected exactly 0 workflows after time-based GC on empty database")
	})

	t.Run("GarbageCollectOnlyCompletedWorkflows", func(t *testing.T) {
		// Start with clean database for precise workflow counting
		resetTestDatabase(t, databaseURL)
		dbosCtx := setupDBOS(t, false, true)
		gcTestEvent := NewEvent()

		// Ensure the event is set at the end to unblock any remaining workflows
		t.Cleanup(func() {
			gcTestEvent.Set()
		})

		RegisterWorkflow(dbosCtx, gcTestWorkflow)
		RegisterWorkflow(dbosCtx, gcBlockedWorkflow)

		gcTestEvent.Clear()
		numWorkflows := 5

		// Start blocked workflow that will remain pending
		blockedHandle, err := RunWorkflow(dbosCtx, gcBlockedWorkflow, gcTestEvent)
		require.NoError(t, err, "failed to start blocked workflow")

		// Execute normal workflows to completion
		for i := range numWorkflows {
			handle, err := RunWorkflow(dbosCtx, gcTestWorkflow, i)
			require.NoError(t, err, "failed to start test workflow %d", i)
			result, err := handle.GetResult()
			require.NoError(t, err, "failed to get result from test workflow %d", i)
			require.Equal(t, i, result, "expected result %d, got %d", i, result)
		}

		// Verify exactly 6 workflows exist (1 blocked + 5 completed)
		workflows, err := ListWorkflows(dbosCtx)
		require.NoError(t, err, "failed to list workflows")
		require.Equal(t, numWorkflows+1, len(workflows), "expected exactly %d workflows", numWorkflows+1)

		// Count pending vs completed workflows
		pendingCount := 0
		completedCount := 0
		for _, wf := range workflows {
			switch wf.Status {
			case WorkflowStatusPending:
				pendingCount++
			case WorkflowStatusSuccess:
				completedCount++
			}
		}
		require.Equal(t, 1, pendingCount, "expected exactly 1 pending workflow")
		require.Equal(t, numWorkflows, completedCount, "expected exactly %d completed workflows", numWorkflows)

		// GC keeping only the 1 newest workflow
		// The blocked workflow is the oldest but won't be deleted because it's pending
		// So we should have 2 workflows: 1 newest completed + 1 pending
		threshold := 1
		err = dbosCtx.(*dbosContext).systemDB.garbageCollectWorkflows(dbosCtx, garbageCollectWorkflowsInput{
			rowsThreshold: &threshold,
		})
		require.NoError(t, err, "failed to garbage collect workflows")

		// Verify exactly 2 workflows remain (1 newest + 1 pending)
		workflows, err = ListWorkflows(dbosCtx)
		require.NoError(t, err, "failed to list workflows after GC")
		require.Equal(t, 2, len(workflows), "expected exactly 2 workflows after GC (1 newest + 1 pending)")

		// Verify pending workflow still exists
		found := false
		pendingCount = 0
		completedCount = 0
		for _, wf := range workflows {
			if wf.ID == blockedHandle.GetWorkflowID() {
				found = true
				require.Equal(t, WorkflowStatusPending, wf.Status, "blocked workflow should still be pending")
			}
			if wf.Status == WorkflowStatusPending {
				pendingCount++
			} else if wf.Status == WorkflowStatusSuccess {
				completedCount++
			}
		}
		require.True(t, found, "pending workflow should remain")
		require.Equal(t, 1, pendingCount, "expected exactly 1 pending workflow after GC")
		require.Equal(t, 1, completedCount, "expected exactly 1 completed workflow after GC")

		// Complete the blocked workflow and verify GC works
		gcTestEvent.Set()
		result, err := blockedHandle.GetResult()
		require.NoError(t, err, "failed to get result from blocked workflow")
		require.Equal(t, blockedHandle.GetWorkflowID(), result, "expected blocked workflow to return its ID")

		// Wait a moment to ensure the completed workflow timestamp is after creation
		time.Sleep(100 * time.Millisecond)

		// Now GC everything using future timestamp
		futureTimestamp := time.Now().Add(1 * time.Hour).UnixMilli()
		err = dbosCtx.(*dbosContext).systemDB.garbageCollectWorkflows(dbosCtx, garbageCollectWorkflowsInput{
			cutoffEpochTimestampMs: &futureTimestamp,
		})
		require.NoError(t, err, "failed to garbage collect all workflows")

		// Verify exactly 0 workflows remain
		workflows, err = ListWorkflows(dbosCtx)
		require.NoError(t, err, "failed to list workflows after final GC")
		require.Equal(t, 0, len(workflows), "expected exactly 0 workflows after final GC")
	})

	t.Run("ThresholdAndCutoffTimestampInteraction", func(t *testing.T) {
		// Reset database for clean test environment
		resetTestDatabase(t, databaseURL)
		dbosCtx := setupDBOS(t, false, true)

		// Register the test workflow
		RegisterWorkflow(dbosCtx, gcTestWorkflow)

		// This test verifies that when both threshold and cutoff timestamp are provided,
		// the more stringent (restrictive) one applies - i.e., the one that keeps more workflows

		// Create 10 workflows with different timestamps
		numWorkflows := 10
		handles := make([]WorkflowHandle[int], numWorkflows)

		for i := range numWorkflows {
			handle, err := RunWorkflow(dbosCtx, gcTestWorkflow, i)
			require.NoError(t, err, "failed to start workflow %d", i)
			handles[i] = handle

			// Add small delay to ensure distinct timestamps
			time.Sleep(10 * time.Millisecond)
		}

		// Wait for all workflows to complete
		for i, handle := range handles {
			result, err := handle.GetResult()
			require.NoError(t, err, "failed to get result from workflow %d", i)
			require.Equal(t, i, result)
		}

		// Get timestamps for testing
		workflows, err := ListWorkflows(dbosCtx, WithSortDesc())
		require.NoError(t, err, "failed to list workflows")
		require.Equal(t, numWorkflows, len(workflows))

		// Workflows are ordered newest first in ListWorkflows
		var cutoff1 int64 // Will keep 5 newest when used as cutoff
		var cutoff2 int64 // Will keep 8 newest when used as cutoff

		cutoff1 = workflows[7].CreatedAt.UnixMilli() // 3rd oldest workflow
		cutoff2 = workflows[1].CreatedAt.UnixMilli() // 9th oldest workflow

		// Case 1: Threshold is more restrictive (higher/more recent cutoff)
		// Threshold would keep 6 newest, timestamp would keep 8 newest
		// Result: threshold wins (higher timestamp), only 6 workflows remain
		threshold := 6
		err = dbosCtx.(*dbosContext).systemDB.garbageCollectWorkflows(dbosCtx, garbageCollectWorkflowsInput{
			rowsThreshold:          &threshold,
			cutoffEpochTimestampMs: &cutoff1,
		})
		require.NoError(t, err, "failed to garbage collect with threshold 6 and 7th newest timestamp")

		workflows, err = ListWorkflows(dbosCtx, WithSortDesc())
		require.NoError(t, err, "failed to list workflows after first GC")
		require.Equal(t, threshold, len(workflows), "expected 6 workflows when threshold has more recent cutoff than timestamp")

		for i := 0; i < len(workflows)-threshold; i++ {
			require.Equal(t, workflows[i].ID, handles[i].GetWorkflowID(), "expected workflow %d to remain", i)
		}

		// Case2: Threshold is less restrictive (lower cutoff)
		threshold = 3
		err = dbosCtx.(*dbosContext).systemDB.garbageCollectWorkflows(dbosCtx, garbageCollectWorkflowsInput{
			rowsThreshold:          &threshold,
			cutoffEpochTimestampMs: &cutoff2,
		})
		require.NoError(t, err, "failed to garbage collect with threshold 3 and 2nd newest timestamp")

		workflows, err = ListWorkflows(dbosCtx, WithSortDesc())
		require.NoError(t, err, "failed to list workflows after second GC")
		require.Equal(t, 2, len(workflows), "expected 2 workflows after second GC")
		require.Equal(t, workflows[0].ID, handles[numWorkflows-1].GetWorkflowID(), "expected newest workflow to remain")
		require.Equal(t, workflows[1].ID, handles[numWorkflows-2].GetWorkflowID(), "expected 2nd newest workflow to remain")
	})
}<|MERGE_RESOLUTION|>--- conflicted
+++ resolved
@@ -1535,24 +1535,12 @@
 		// Verify step counting for receive workflow (receiveWorkflow calls Recv 3 times)
 		receiveSteps, err := GetWorkflowSteps(dbosCtx, receiveHandle.GetWorkflowID())
 		require.NoError(t, err, "failed to get workflow steps for receive workflow")
-<<<<<<< HEAD
-		require.Len(t, receiveSteps, 6, "expected 4 steps in receive workflow (3 Recv calls + 1 sleep call during the first recv), got %d", len(receiveSteps))
-		for i, step := range receiveSteps {
-			require.Equal(t, i, step.StepID, "expected step %d to have correct StepID", i)
-			if i%2 == 1 {
-				require.Equal(t, "DBOS.sleep", step.StepName, "expected step %d to have StepName 'DBOS.sleep'", i)
-			} else {
-				require.Equal(t, "DBOS.recv", step.StepName, "expected step %d to have StepName 'DBOS.recv'", i)
-			}
-		}
-=======
 		require.Len(t, receiveSteps, 4, "expected 4 steps in receive workflow (3 Recv calls + 1 sleep call during the first recv), got %d", len(receiveSteps))
 		// Steps 0, 2 and 4 are recv
 		require.Equal(t, "DBOS.recv", receiveSteps[0].StepName, "expected step 0 to have StepName 'DBOS.recv'")
 		require.Equal(t, "DBOS.sleep", receiveSteps[1].StepName, "expected step 1 to have StepName 'DBOS.sleep'")
 		require.Equal(t, "DBOS.recv", receiveSteps[2].StepName, "expected step 2 to have StepName 'DBOS.recv'")
 		require.Equal(t, "DBOS.recv", receiveSteps[3].StepName, "expected step 3 to have StepName 'DBOS.recv'")
->>>>>>> 050cfefd
 	})
 
 	t.Run("SendRecvCustomStruct", func(t *testing.T) {
@@ -1663,24 +1651,13 @@
 		// Verify step counting for receive workflow (calls Recv 3 times, each with sleep)
 		receiveSteps, err := GetWorkflowSteps(dbosCtx, receiveHandle.GetWorkflowID())
 		require.NoError(t, err, "failed to get workflow steps for receive workflow")
-<<<<<<< HEAD
-		require.Len(t, receiveSteps, 6, "expected 4 steps in receive workflow (3 Recv calls + 1 sleep calls), got %d", len(receiveSteps))
-		for i, step := range receiveSteps {
-			require.Equal(t, i, step.StepID, "expected step %d to have correct StepID", i)
-			if i%2 == 1 {
-				require.Equal(t, "DBOS.sleep", step.StepName, "expected recv step %d to have StepName 'DBOS.sleep'", i)
-			} else {
-				require.Equal(t, "DBOS.recv", step.StepName, "expected recv step %d to have StepName 'DBOS.recv'", i)
-			}
-		}
-=======
 		require.Len(t, receiveSteps, 4, "expected 4 steps in receive workflow (3 Recv calls + 1 sleep calls), got %d", len(receiveSteps))
 		// Steps 0, 2 and 4 are recv
 		require.Equal(t, "DBOS.recv", receiveSteps[0].StepName, "expected step 0 to have StepName 'DBOS.recv'")
 		require.Equal(t, "DBOS.sleep", receiveSteps[1].StepName, "expected step 1 to have StepName 'DBOS.sleep'")
 		require.Equal(t, "DBOS.recv", receiveSteps[2].StepName, "expected step 2 to have StepName 'DBOS.recv'")
 		require.Equal(t, "DBOS.recv", receiveSteps[3].StepName, "expected step 3 to have StepName 'DBOS.recv'")
->>>>>>> 050cfefd
+
 	})
 	t.Run("SendRecvIdempotency", func(t *testing.T) {
 		// Start the receive workflow and wait for it to be ready
@@ -1911,7 +1888,6 @@
 		require.Equal(t, 0, steps[0].StepID, "expected first step ID to be 0")
 		require.Equal(t, "DBOS.recv", steps[0].StepName, "expected first step to be recv")
 		require.Nil(t, steps[0].Output, "expected first recv step output to still be nil (timeout)")
-<<<<<<< HEAD
 
 		// First sleep (step 1)
 		require.Equal(t, 1, steps[1].StepID, "expected second step ID to be 1")
@@ -1926,22 +1902,6 @@
 		require.Equal(t, 3, steps[3].StepID, "expected fourth step ID to be 3")
 		require.Equal(t, "DBOS.sleep", steps[3].StepName, "expected fourth step to be sleep")
 
-=======
-
-		// First sleep (step 1)
-		require.Equal(t, 1, steps[1].StepID, "expected second step ID to be 1")
-		require.Equal(t, "DBOS.sleep", steps[1].StepName, "expected second step to be sleep")
-
-		// Second recv (step 2) - should still have nil output due to timeout
-		require.Equal(t, 2, steps[2].StepID, "expected third step ID to be 2")
-		require.Equal(t, "DBOS.recv", steps[2].StepName, "expected third step to be recv")
-		require.Nil(t, steps[2].Output, "expected second recv step output to still be nil (timeout)")
-
-		// Second sleep (step 3)
-		require.Equal(t, 3, steps[3].StepID, "expected fourth step ID to be 3")
-		require.Equal(t, "DBOS.sleep", steps[3].StepName, "expected fourth step to be sleep")
-
->>>>>>> 050cfefd
 		// Now send values so the workflow can receive. Recover again and verify that all steps have been generated correctly (even tho we didn't need to sleep)
 		err = Send(dbosCtx, workflowID, "msg1", "durable-sleep-topic")
 		require.NoError(t, err, "failed to send message to durable sleep workflow")
