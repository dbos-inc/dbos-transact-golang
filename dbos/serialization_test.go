package dbos

import (
	"context"
<<<<<<< HEAD
=======
	"encoding/json"
>>>>>>> 436704f9
	"fmt"
	"reflect"
	"testing"
	"time"

	"github.com/stretchr/testify/assert"
	"github.com/stretchr/testify/require"
)

// testAllSerializationPaths tests workflow recovery and verifies all read paths.
// This is the unified test function that exercises:
// 1. Workflow recovery: starts a workflow, blocks it, recovers it, then verifies completion
// 2. All read paths: HandleGetResult, GetWorkflowSteps, ListWorkflows, RetrieveWorkflow
// This ensures recovery paths exercise all encoding/decoding scenarios that normal workflows do.
<<<<<<< HEAD
=======
// If input is nil, the test expects the output to be nil too.
>>>>>>> 436704f9
func testAllSerializationPaths[T any](
	t *testing.T,
	executor DBOSContext,
	recoveryWorkflow Workflow[T, T],
	input T,
	workflowID string,
) {
	t.Helper()

<<<<<<< HEAD
	isNilExpected := isNilValue(input)
=======
	// Check if input is nil (for pointer types, slice, map, etc.)
	val := reflect.ValueOf(input)
	isNilExpected := false
	if !val.IsValid() {
		isNilExpected = true
	} else {
		switch val.Kind() {
		case reflect.Pointer, reflect.Slice, reflect.Map, reflect.Chan, reflect.Func:
			isNilExpected = val.IsNil()
		}
	}
>>>>>>> 436704f9

	// Setup events for recovery
	startEvent := NewEvent()
	blockingEvent := NewEvent()
	recoveryEventRegistry[workflowID] = struct {
		startEvent    *Event
		blockingEvent *Event
	}{startEvent, blockingEvent}
	defer delete(recoveryEventRegistry, workflowID)

	// Start the blocking workflow
	handle, err := RunWorkflow(executor, recoveryWorkflow, input, WithWorkflowID(workflowID))
	require.NoError(t, err, "failed to start blocking workflow")

	// Wait for the workflow to reach the blocking step
	startEvent.Wait()

	// Recover the pending workflow
	dbosCtx, ok := executor.(*dbosContext)
	require.True(t, ok, "expected dbosContext")
	recoveredHandles, err := recoverPendingWorkflows(dbosCtx, []string{"local"})
	require.NoError(t, err, "failed to recover pending workflows")

	// Find our workflow in the recovered handles
	var recoveredHandle WorkflowHandle[any]
	for _, h := range recoveredHandles {
		if h.GetWorkflowID() == handle.GetWorkflowID() {
			recoveredHandle = h
			break
		}
	}
	require.NotNil(t, recoveredHandle, "expected to find recovered handle")

	// Unblock the workflow
	blockingEvent.Set()

	// Expected output - workflow returns input, so output equals input
	expectedOutput := input

	// Test read paths after completion
	t.Run("HandleGetResult", func(t *testing.T) {
<<<<<<< HEAD
		gotAny, err := handle.GetResult()
		require.NoError(t, err)
		if isNilExpected {
			assert.Nil(t, gotAny, "Nil result should be preserved")
		} else {
			assert.Equal(t, expectedOutput, gotAny)
=======
		output, err := handle.GetResult()
		require.NoError(t, err)
		if isNilExpected {
			assert.Nil(t, output, "Nil result should be preserved")
		} else {
			assert.Equal(t, expectedOutput, output)
>>>>>>> 436704f9
		}
	})

	t.Run("RetrieveWorkflow", func(t *testing.T) {
		h2, err := RetrieveWorkflow[T](executor, handle.GetWorkflowID())
		require.NoError(t, err)
<<<<<<< HEAD
		gotAny, err := h2.GetResult()
		require.NoError(t, err)
		if isNilExpected {
			assert.Nil(t, gotAny, "Retrieved workflow result should be nil")
		} else {
			assert.Equal(t, expectedOutput, gotAny, "Retrieved workflow result should match expected output")
=======
		output, err := h2.GetResult()
		require.NoError(t, err)
		if isNilExpected {
			assert.Nil(t, output, "Retrieved workflow result should be nil")
		} else {
			assert.Equal(t, expectedOutput, output, "Retrieved workflow result should match expected output")
>>>>>>> 436704f9
		}
	})

	// Check the last step output (the workflow result)
	t.Run("GetWorkflowSteps", func(t *testing.T) {
		steps, err := GetWorkflowSteps(executor, handle.GetWorkflowID())
		require.NoError(t, err)
		require.GreaterOrEqual(t, len(steps), 1, "Should have at least one step")
		if len(steps) > 0 {
			lastStep := steps[len(steps)-1]
			if isNilExpected {
<<<<<<< HEAD
				assert.Nil(t, lastStep.Output, "Step output should be nil")
			} else {
				require.NotNil(t, lastStep.Output)
				// GetWorkflowSteps decodes pointer types as their underlying value (not as pointers)
				// So if T is a pointer type, we need to compare against the dereferenced value
				zero := *new(T)
				tType := reflect.TypeOf(zero)
				isPointerType := tType != nil && tType.Kind() == reflect.Pointer

				if isPointerType {
					// GetWorkflowSteps returns the underlying value, not the pointer
					// So we compare against the dereferenced expectedOutput
					expectedValue := reflect.ValueOf(expectedOutput).Elem().Interface()
					assert.Equal(t, expectedValue, lastStep.Output, "Step output should match dereferenced expected output")
				} else {
					assert.Equal(t, expectedOutput, lastStep.Output, "Step output should match expected output")
=======
				// Should be an empty string
				assert.Nil(t, lastStep.Output, "Step output should be nil")
			} else {
				require.NotNil(t, lastStep.Output)
				// GetWorkflowSteps returns a string (base64-decoded JSON)
				// Unmarshal the JSON string into type T
				strValue, ok := lastStep.Output.(string)
				require.True(t, ok, "Step output should be a string")
				// We encode zero values as empty strings. End users are expected to handle this.
				if strValue == "" {
					var zero T
					assert.Equal(t, zero, expectedOutput, "Step output should be the zero value of type T")
				} else {
					var decodedOutput T
					err := json.Unmarshal([]byte(strValue), &decodedOutput)
					require.NoError(t, err, "Failed to unmarshal step output to type T")
					assert.Equal(t, expectedOutput, decodedOutput, "Step output should match expected output")
>>>>>>> 436704f9
				}
			}
			assert.Nil(t, lastStep.Error)
		}
	})
<<<<<<< HEAD

	// Verify final state via ListWorkflows
	t.Run("ListWorkflows", func(t *testing.T) {
		wfs, err := ListWorkflows(executor,
			WithWorkflowIDs([]string{handle.GetWorkflowID()}),
			WithLoadInput(true), WithLoadOutput(true))
		require.NoError(t, err)
		require.Len(t, wfs, 1)
		wf := wfs[0]
		if isNilExpected {
			assert.Nil(t, wf.Input, "Workflow input should be nil")
			assert.Nil(t, wf.Output, "Workflow output should be nil")
		} else {
			require.NotNil(t, wf.Input)
			require.NotNil(t, wf.Output)

			// ListWorkflows decodes pointer types as their underlying value (not as pointers)
			// So if T is a pointer type, we need to compare against the dereferenced value
			zero := *new(T)
			tType := reflect.TypeOf(zero)
			isPointerType := tType != nil && tType.Kind() == reflect.Pointer

			if isPointerType {
				// ListWorkflows returns the underlying value, not the pointer
				// So we compare against the dereferenced values
				expectedInputValue := reflect.ValueOf(input).Elem().Interface()
				expectedOutputValue := reflect.ValueOf(expectedOutput).Elem().Interface()
				assert.Equal(t, expectedInputValue, wf.Input, "Workflow input should match dereferenced input")
				assert.Equal(t, expectedOutputValue, wf.Output, "Workflow output should match dereferenced expected output")
			} else {
				assert.Equal(t, input, wf.Input)
				assert.Equal(t, expectedOutput, wf.Output)
=======

	// Verify final state via ListWorkflows
	t.Run("ListWorkflows", func(t *testing.T) {
		wfs, err := ListWorkflows(executor,
			WithWorkflowIDs([]string{handle.GetWorkflowID()}),
			WithLoadInput(true), WithLoadOutput(true))
		require.NoError(t, err)
		require.Len(t, wfs, 1)
		wf := wfs[0]
		if isNilExpected {
			// Should be an empty string
			assert.Nil(t, wf.Input, "Workflow input should be nil")
			assert.Nil(t, wf.Output, "Workflow output should be nil")
		} else {
			require.NotNil(t, wf.Input)
			require.NotNil(t, wf.Output)

			// ListWorkflows returns strings (base64-decoded JSON)
			// Unmarshal the JSON strings into type T
			inputStr, ok := wf.Input.(string)
			require.True(t, ok, "Workflow input should be a string")
			outputStr, ok := wf.Output.(string)
			require.True(t, ok, "Workflow output should be a string")

			if inputStr == "" {
				var zero T
				assert.Equal(t, zero, input, "Workflow input should be the zero value of type T")
			} else {
				var decodedInput T
				err := json.Unmarshal([]byte(inputStr), &decodedInput)
				require.NoError(t, err, "Failed to unmarshal workflow input to type T")
				assert.Equal(t, input, decodedInput, "Workflow input should match input")
			}

			if outputStr == "" {
				var zero T
				assert.Equal(t, zero, expectedOutput, "Workflow output should be the zero value of type T")
			} else {
				var decodedOutput T
				err = json.Unmarshal([]byte(outputStr), &decodedOutput)
				require.NoError(t, err, "Failed to unmarshal workflow output to type T")
				assert.Equal(t, expectedOutput, decodedOutput, "Workflow output should match expected output")
>>>>>>> 436704f9
			}
		}
	})
}

// Helper function to test Send/Recv communication
func testSendRecv[T any](
	t *testing.T,
	executor DBOSContext,
	senderWorkflow Workflow[T, T],
	receiverWorkflow Workflow[T, T],
	input T,
	senderID string,
) {
	t.Helper()

	// Start receiver workflow first (it will wait for the message)
	receiverHandle, err := RunWorkflow(executor, receiverWorkflow, input, WithWorkflowID(senderID+"-receiver"))
	require.NoError(t, err, "Receiver workflow execution failed")

	// Start sender workflow (it will send the message)
	senderHandle, err := RunWorkflow(executor, senderWorkflow, input, WithWorkflowID(senderID))
	require.NoError(t, err, "Sender workflow execution failed")

	// Get sender result
	senderResult, err := senderHandle.GetResult()
	require.NoError(t, err, "Sender workflow should complete")

	// Get receiver result
	receiverResult, err := receiverHandle.GetResult()
	require.NoError(t, err, "Receiver workflow should complete")

	// Verify the received data matches what was sent
	assert.Equal(t, input, senderResult, "Sender result should match input")
	assert.Equal(t, input, receiverResult, "Received data should match sent data")
<<<<<<< HEAD
}

// Helper function to test SetEvent/GetEvent communication
func testSetGetEvent[T any](
	t *testing.T,
	executor DBOSContext,
	setEventWorkflow Workflow[T, T],
	getEventWorkflow Workflow[string, T],
	input T,
	setEventID string,
	getEventID string,
) {
	t.Helper()

	// Start setEvent workflow
	setEventHandle, err := RunWorkflow(executor, setEventWorkflow, input, WithWorkflowID(setEventID))
	require.NoError(t, err, "SetEvent workflow execution failed")

	// Wait for setEvent to complete
	setResult, err := setEventHandle.GetResult()
	require.NoError(t, err, "SetEvent workflow should complete")

	// Start getEvent workflow (will retrieve the event)
	getEventHandle, err := RunWorkflow(executor, getEventWorkflow, setEventID, WithWorkflowID(getEventID))
	require.NoError(t, err, "GetEvent workflow execution failed")

	// Get the event result
	getResult, err := getEventHandle.GetResult()
	require.NoError(t, err, "GetEvent workflow should complete")

	// Verify the event data matches what was set
	assert.Equal(t, input, setResult, "SetEvent result should match input")
	assert.Equal(t, input, getResult, "GetEvent data should match what was set")
}

type MyInt int
type MyString string
type IntSliceSlice [][]int

// Test data structures for DBOS integration testing
type TestData struct {
	Message string
	Value   int
	Active  bool
}

// NestedTestData is a nested struct type for testing slices and maps of structs
type NestedTestData struct {
	Key   string
	Count int
}

type TestWorkflowData struct {
	ID           string
	Message      string
	Value        int
	Active       bool
	Data         TestData
	Metadata     map[string]string
	NestedSlice  []NestedTestData
	NestedMap    map[NestedTestData]MyInt
	StringPtr    *string
	StringPtrPtr **string
}

// Test workflows and steps
func serializerTestStep(_ context.Context, input TestWorkflowData) (TestWorkflowData, error) {
	return input, nil
}

func serializerWorkflow(ctx DBOSContext, input TestWorkflowData) (TestWorkflowData, error) {
	return RunAsStep(ctx, func(context context.Context) (TestWorkflowData, error) {
		return serializerTestStep(context, input)
	})
}

func serializerPointerValueWorkflow(ctx DBOSContext, input *TestWorkflowData) (*TestWorkflowData, error) {
	return RunAsStep(ctx, func(context context.Context) (*TestWorkflowData, error) {
		return input, nil
	})
}

// makeTestWorkflow creates a generic workflow that simply returns the input.
func makeTestWorkflow[T any]() Workflow[T, T] {
	return func(ctx DBOSContext, input T) (T, error) {
		return RunAsStep(ctx, func(context context.Context) (T, error) {
			return input, nil
		})
	}
}

// Typed workflow functions for testing concrete signatures
// These are now generated using makeTestWorkflow to reduce boilerplate
var (
	serializerIntWorkflow            = makeTestWorkflow[int]()
	serializerIntPtrWorkflow         = makeTestWorkflow[*int]()
	serializerIntSliceWorkflow       = makeTestWorkflow[[]int]()
	serializerStringIntMapWorkflow   = makeTestWorkflow[map[string]int]()
	serializerMyIntWorkflow          = makeTestWorkflow[MyInt]()
	serializerMyStringWorkflow       = makeTestWorkflow[MyString]()
	serializerMyStringSliceWorkflow  = makeTestWorkflow[[]MyString]()
	serializerStringMyIntMapWorkflow = makeTestWorkflow[map[string]MyInt]()
	serializerStringWorkflow         = makeTestWorkflow[string]()
	serializerBoolWorkflow           = makeTestWorkflow[bool]()
	serializerIntArrayWorkflow       = makeTestWorkflow[[3]int]()
	serializerByteSliceWorkflow      = makeTestWorkflow[[]byte]()
	// Recovery workflows for all types - these test encoding/decoding through recovery paths
	recoveryIntWorkflow            = makeRecoveryWorkflow[int]()
	recoveryStringWorkflow         = makeRecoveryWorkflow[string]()
	recoveryIntPtrWorkflow         = makeRecoveryWorkflow[*int]()
	recoveryIntSliceWorkflow       = makeRecoveryWorkflow[[]int]()
	recoveryIntArrayWorkflow       = makeRecoveryWorkflow[[3]int]()
	recoveryByteSliceWorkflow      = makeRecoveryWorkflow[[]byte]()
	recoveryStringIntMapWorkflow   = makeRecoveryWorkflow[map[string]int]()
	recoveryMyIntWorkflow          = makeRecoveryWorkflow[MyInt]()
	recoveryMyStringWorkflow       = makeRecoveryWorkflow[MyString]()
	recoveryMyStringSliceWorkflow  = makeRecoveryWorkflow[[]MyString]()
	recoveryStringMyIntMapWorkflow = makeRecoveryWorkflow[map[string]MyInt]()
	// Additional types: empty struct, nested collections, slices of pointers
	recoveryEmptyStructWorkflow   = makeRecoveryWorkflow[struct{}]()
	recoveryIntSliceSliceWorkflow = makeRecoveryWorkflow[IntSliceSlice]()
	recoveryNestedMapWorkflow     = makeRecoveryWorkflow[map[string]map[string]int]()
	recoveryIntPtrSliceWorkflow   = makeRecoveryWorkflow[[]*int]()
)

// makeSenderWorkflow creates a generic sender workflow that sends a message to a receiver workflow.
func makeSenderWorkflow[T any]() Workflow[T, T] {
	return func(ctx DBOSContext, input T) (T, error) {
		receiverWorkflowID, err := GetWorkflowID(ctx)
		if err != nil {
			return *new(T), fmt.Errorf("failed to get workflow ID: %w", err)
		}
		destID := receiverWorkflowID + "-receiver"
		err = Send(ctx, destID, input, "test-topic")
		if err != nil {
			return *new(T), fmt.Errorf("send failed: %w", err)
		}
		return input, nil
	}
}

// makeReceiverWorkflow creates a generic receiver workflow that receives a message.
func makeReceiverWorkflow[T any]() Workflow[T, T] {
	return func(ctx DBOSContext, _ T) (T, error) {
		received, err := Recv[T](ctx, "test-topic", 10*time.Second)
		if err != nil {
			return *new(T), fmt.Errorf("recv failed: %w", err)
		}
		return received, nil
	}
}

// makeSetEventWorkflow creates a generic workflow that sets an event.
func makeSetEventWorkflow[T any]() Workflow[T, T] {
	return func(ctx DBOSContext, input T) (T, error) {
		err := SetEvent(ctx, "test-key", input)
		if err != nil {
			return *new(T), fmt.Errorf("set event failed: %w", err)
		}
		return input, nil
	}
}

// makeGetEventWorkflow creates a generic workflow that gets an event.
func makeGetEventWorkflow[T any]() Workflow[string, T] {
	return func(ctx DBOSContext, targetWorkflowID string) (T, error) {
		event, err := GetEvent[T](ctx, targetWorkflowID, "test-key", 10*time.Second)
		if err != nil {
			return *new(T), fmt.Errorf("get event failed: %w", err)
		}
		return event, nil
	}
}

// Typed Send/Recv workflows for various types
var (
	serializerIntSenderWorkflow      = makeSenderWorkflow[int]()
	serializerIntReceiverWorkflow    = makeReceiverWorkflow[int]()
	serializerIntPtrSenderWorkflow   = makeSenderWorkflow[*int]()
	serializerIntPtrReceiverWorkflow = makeReceiverWorkflow[*int]()
	serializerMyIntSenderWorkflow    = makeSenderWorkflow[MyInt]()
	serializerMyIntReceiverWorkflow  = makeReceiverWorkflow[MyInt]()
)

// Typed SetEvent/GetEvent workflows for various types
var (
	serializerIntSetEventWorkflow    = makeSetEventWorkflow[int]()
	serializerIntGetEventWorkflow    = makeGetEventWorkflow[int]()
	serializerIntPtrSetEventWorkflow = makeSetEventWorkflow[*int]()
	serializerIntPtrGetEventWorkflow = makeGetEventWorkflow[*int]()
	serializerMyIntSetEventWorkflow  = makeSetEventWorkflow[MyInt]()
	serializerMyIntGetEventWorkflow  = makeGetEventWorkflow[MyInt]()
)

func serializerErrorStep(_ context.Context, _ TestWorkflowData) (TestWorkflowData, error) {
	return TestWorkflowData{}, fmt.Errorf("step error")
}

func serializerErrorWorkflow(ctx DBOSContext, input TestWorkflowData) (TestWorkflowData, error) {
	return RunAsStep(ctx, func(context context.Context) (TestWorkflowData, error) {
		return serializerErrorStep(context, input)
	})
}

// Workflows for testing Send/Recv with non-basic types
func serializerSenderWorkflow(ctx DBOSContext, input TestWorkflowData) (TestWorkflowData, error) {
	receiverWorkflowID, err := GetWorkflowID(ctx)
	if err != nil {
		return TestWorkflowData{}, fmt.Errorf("failed to get workflow ID: %w", err)
	}
	// Add a suffix to create receiver workflow ID
	destID := receiverWorkflowID + "-receiver"

	err = Send(ctx, destID, input, "test-topic")
	if err != nil {
		return TestWorkflowData{}, fmt.Errorf("send failed: %w", err)
	}
	return input, nil
}

func serializerReceiverWorkflow(ctx DBOSContext, _ TestWorkflowData) (TestWorkflowData, error) {
	// Receive a message with the expected type
	received, err := Recv[TestWorkflowData](ctx, "test-topic", 10*time.Second)
	if err != nil {
		return TestWorkflowData{}, fmt.Errorf("recv failed: %w", err)
	}
	return received, nil
}

// Workflows for testing SetEvent/GetEvent with non-basic types
func serializerSetEventWorkflow(ctx DBOSContext, input TestWorkflowData) (TestWorkflowData, error) {
	err := SetEvent(ctx, "test-key", input)
	if err != nil {
		return TestWorkflowData{}, fmt.Errorf("set event failed: %w", err)
	}
	return input, nil
}

func serializerGetEventWorkflow(ctx DBOSContext, targetWorkflowID string) (TestWorkflowData, error) {
	// Get the event with the expected type
	event, err := GetEvent[TestWorkflowData](ctx, targetWorkflowID, "test-key", 10*time.Second)
	if err != nil {
		return TestWorkflowData{}, fmt.Errorf("get event failed: %w", err)
	}
	return event, nil
}

// Workflow for testing interface signature with manual gob registration
var interfaceWorkflow = func(ctx DBOSContext, input TestDataProcessor) (TestDataProcessor, error) {
	return RunAsStep(ctx, func(context context.Context) (TestDataProcessor, error) {
		return input, nil
=======
}

// Helper function to test SetEvent/GetEvent communication
func testSetGetEvent[T any](
	t *testing.T,
	executor DBOSContext,
	setEventWorkflow Workflow[T, T],
	getEventWorkflow Workflow[string, T],
	input T,
	setEventID string,
	getEventID string,
) {
	t.Helper()

	// Start setEvent workflow
	setEventHandle, err := RunWorkflow(executor, setEventWorkflow, input, WithWorkflowID(setEventID))
	require.NoError(t, err, "SetEvent workflow execution failed")

	// Wait for setEvent to complete
	setResult, err := setEventHandle.GetResult()
	require.NoError(t, err, "SetEvent workflow should complete")

	// Start getEvent workflow (will retrieve the event)
	getEventHandle, err := RunWorkflow(executor, getEventWorkflow, setEventID, WithWorkflowID(getEventID))
	require.NoError(t, err, "GetEvent workflow execution failed")

	// Get the event result
	getResult, err := getEventHandle.GetResult()
	require.NoError(t, err, "GetEvent workflow should complete")

	// Verify the event data matches what was set
	assert.Equal(t, input, setResult, "SetEvent result should match input")
	assert.Equal(t, input, getResult, "GetEvent data should match what was set")
}

type MyInt int
type MyString string
type IntSliceSlice [][]int

type TestData struct {
	Message string
	Value   int
	Active  bool
}

type NestedTestData struct {
	Key   string
	Count int
}

type TestWorkflowData struct {
	ID           string
	Message      string
	Value        int
	Active       bool
	Data         TestData
	Metadata     map[string]string
	NestedSlice  []NestedTestData
	NestedMap    map[string]MyInt
	StringPtr    *string
	StringPtrPtr **string
}

// Typed workflow functions for testing concrete signatures
var (
	serializerWorkflow             = makeTestWorkflow[TestWorkflowData]()
	recoveryStructPtrWorkflow      = makeRecoveryWorkflow[*TestWorkflowData]()
	serializerStructWorkflow       = makeRecoveryWorkflow[TestWorkflowData]()
	recoveryIntWorkflow            = makeRecoveryWorkflow[int]()
	recoveryStringWorkflow         = makeRecoveryWorkflow[string]()
	recoveryIntPtrWorkflow         = makeRecoveryWorkflow[*int]()
	recoveryNestedIntPtrWorkflow   = makeRecoveryWorkflow[**int]()
	recoveryIntSliceWorkflow       = makeRecoveryWorkflow[[]int]()
	recoveryIntArrayWorkflow       = makeRecoveryWorkflow[[3]int]()
	recoveryByteSliceWorkflow      = makeRecoveryWorkflow[[]byte]()
	recoveryStringIntMapWorkflow   = makeRecoveryWorkflow[map[string]int]()
	recoveryMyIntWorkflow          = makeRecoveryWorkflow[MyInt]()
	recoveryMyStringWorkflow       = makeRecoveryWorkflow[MyString]()
	recoveryMyStringSliceWorkflow  = makeRecoveryWorkflow[[]MyString]()
	recoveryStringMyIntMapWorkflow = makeRecoveryWorkflow[map[string]MyInt]()
	// Additional types: empty struct, nested collections, slices of pointers
	recoveryEmptyStructWorkflow   = makeRecoveryWorkflow[struct{}]()
	recoveryIntSliceSliceWorkflow = makeRecoveryWorkflow[IntSliceSlice]()
	recoveryNestedMapWorkflow     = makeRecoveryWorkflow[map[string]map[string]int]()
	recoveryIntPtrSliceWorkflow   = makeRecoveryWorkflow[[]*int]()
	recoveryAnyWorkflow           = makeRecoveryWorkflow[any]()
)

// Typed Send/Recv workflows for various types
var (
	serializerSenderWorkflow         = makeSenderWorkflow[TestWorkflowData]()
	serializerReceiverWorkflow       = makeReceiverWorkflow[TestWorkflowData]()
	serializerIntSenderWorkflow      = makeSenderWorkflow[int]()
	serializerIntReceiverWorkflow    = makeReceiverWorkflow[int]()
	serializerIntPtrSenderWorkflow   = makeSenderWorkflow[*int]()
	serializerIntPtrReceiverWorkflow = makeReceiverWorkflow[*int]()
	serializerMyIntSenderWorkflow    = makeSenderWorkflow[MyInt]()
	serializerMyIntReceiverWorkflow  = makeReceiverWorkflow[MyInt]()
)

// Typed SetEvent/GetEvent workflows for various types
var (
	serializerSetEventWorkflow       = makeSetEventWorkflow[TestWorkflowData]()
	serializerGetEventWorkflow       = makeGetEventWorkflow[TestWorkflowData]()
	serializerIntSetEventWorkflow    = makeSetEventWorkflow[int]()
	serializerIntGetEventWorkflow    = makeGetEventWorkflow[int]()
	serializerIntPtrSetEventWorkflow = makeSetEventWorkflow[*int]()
	serializerIntPtrGetEventWorkflow = makeGetEventWorkflow[*int]()
	serializerMyIntSetEventWorkflow  = makeSetEventWorkflow[MyInt]()
	serializerMyIntGetEventWorkflow  = makeGetEventWorkflow[MyInt]()
)

// makeSenderWorkflow creates a generic sender workflow that sends a message to a receiver workflow.
func makeSenderWorkflow[T any]() Workflow[T, T] {
	return func(ctx DBOSContext, input T) (T, error) {
		receiverWorkflowID, err := GetWorkflowID(ctx)
		if err != nil {
			return *new(T), fmt.Errorf("failed to get workflow ID: %w", err)
		}
		destID := receiverWorkflowID + "-receiver"
		err = Send(ctx, destID, input, "test-topic")
		if err != nil {
			return *new(T), fmt.Errorf("send failed: %w", err)
		}
		return input, nil
	}
}

// makeReceiverWorkflow creates a generic receiver workflow that receives a message.
func makeReceiverWorkflow[T any]() Workflow[T, T] {
	return func(ctx DBOSContext, _ T) (T, error) {
		received, err := Recv[T](ctx, "test-topic", 10*time.Second)
		if err != nil {
			return *new(T), fmt.Errorf("recv failed: %w", err)
		}
		return received, nil
	}
}

// makeSetEventWorkflow creates a generic workflow that sets an event.
func makeSetEventWorkflow[T any]() Workflow[T, T] {
	return func(ctx DBOSContext, input T) (T, error) {
		err := SetEvent(ctx, "test-key", input)
		if err != nil {
			return *new(T), fmt.Errorf("set event failed: %w", err)
		}
		return input, nil
	}
}

// makeGetEventWorkflow creates a generic workflow that gets an event.
func makeGetEventWorkflow[T any]() Workflow[string, T] {
	return func(ctx DBOSContext, targetWorkflowID string) (T, error) {
		event, err := GetEvent[T](ctx, targetWorkflowID, "test-key", 10*time.Second)
		if err != nil {
			return *new(T), fmt.Errorf("get event failed: %w", err)
		}
		return event, nil
	}
}

// makeTestWorkflow creates a generic workflow that simply returns the input.
func makeTestWorkflow[T any]() Workflow[T, T] {
	return func(ctx DBOSContext, input T) (T, error) {
		return RunAsStep(ctx, func(context context.Context) (T, error) {
			return input, nil
		})
	}
}

func serializerErrorStep(_ context.Context, _ TestWorkflowData) (TestWorkflowData, error) {
	return TestWorkflowData{}, fmt.Errorf("step error")
}

func serializerErrorWorkflow(ctx DBOSContext, input TestWorkflowData) (TestWorkflowData, error) {
	return RunAsStep(ctx, func(context context.Context) (TestWorkflowData, error) {
		return serializerErrorStep(context, input)
	})
}

// recoveryEventRegistry stores events for recovery workflows by workflow ID
var recoveryEventRegistry = make(map[string]struct {
	startEvent    *Event
	blockingEvent *Event
})

// makeRecoveryWorkflow creates a generic recovery workflow that has an initial step
// and then a blocking step that uses the output of the first step.
// This is used to test workflow recovery with various types.
// The workflow looks up events from recoveryEventRegistry using the workflow ID.
func makeRecoveryWorkflow[T any]() Workflow[T, T] {
	return func(ctx DBOSContext, input T) (T, error) {
		// First step: return the input (tests encoding/decoding of type T)
		firstStepOutput, err := RunAsStep(ctx, func(context context.Context) (T, error) {
			return input, nil
		}, WithStepName("FirstStep"))
		if err != nil {
			fmt.Printf("makeRecoveryWorkflow: FirstStep error: %v\n", err)
			return *new(T), err
		}

		// Second step: blocking step that uses the first step's output
		// This tests that the first step's output is correctly decoded
		// If decoding fails or is incorrect, this step will fail
		return RunAsStep(ctx, func(context context.Context) (T, error) {
			workflowID, err := GetWorkflowID(ctx)
			if err != nil {
				return *new(T), fmt.Errorf("failed to get workflow ID: %w", err)
			}
			events, ok := recoveryEventRegistry[workflowID]
			if !ok {
				return *new(T), fmt.Errorf("no events registered for workflow ID: %s", workflowID)
			}
			events.startEvent.Set()
			events.blockingEvent.Wait()
			// Return the first step's output - this verifies correct decoding
			// If the type was decoded incorrectly, this assignment/return will fail
			return firstStepOutput, nil
		}, WithStepName("BlockingStep"))
	}
}

// TestDataProcessor is an interface for testing workflows with interface signatures
type TestDataProcessor interface {
	Process(data string) string
}

// TestStringProcessor is a concrete implementation of TestDataProcessor
type TestStringProcessor struct {
	Prefix string
}

// Process implements the TestDataProcessor interface
func (p *TestStringProcessor) Process(data string) string {
	return p.Prefix + data
}

// TestSerializer tests that workflows use the configured serializer for input/output.
//
// This test suite uses recovery-based testing as the primary approach. All tests exercise
// workflow recovery paths because:
//  1. Recovery paths exercise all encoding/decoding scenarios that normal workflows do
//  2. Recovery paths additionally test decoding from persisted state (database)
//  3. This ensures that serialization works correctly even when workflows are recovered
//     after a process restart or failure
//
// Each test:
// - Starts a workflow with a blocking step
// - Recovers the pending workflow from the database
// - Verifies all read paths: HandleGetResult, ListWorkflows, GetWorkflowSteps, RetrieveWorkflow
// - Ensures that both original and recovered handles produce correct results
//
// The suite covers: scalars, pointers, nested pointers
// slices, arrays, byte slices, maps, and custom types. It also tests Send/Recv and
// SetEvent/GetEvent communication patterns.
func TestSerializer(t *testing.T) {
	executor := setupDBOS(t, true, true)

	// Create a test queue for queued workflow tests
	testQueue := NewWorkflowQueue(executor, "serializer-test-queue")

	// Register workflows
	RegisterWorkflow(executor, serializerWorkflow)
	RegisterWorkflow(executor, recoveryStructPtrWorkflow)
	RegisterWorkflow(executor, serializerErrorWorkflow)
	RegisterWorkflow(executor, serializerSenderWorkflow)
	RegisterWorkflow(executor, serializerReceiverWorkflow)
	RegisterWorkflow(executor, serializerSetEventWorkflow)
	RegisterWorkflow(executor, serializerGetEventWorkflow)
	RegisterWorkflow(executor, serializerStructWorkflow)

	// Register recovery workflows for all types
	RegisterWorkflow(executor, recoveryIntWorkflow)
	RegisterWorkflow(executor, recoveryStringWorkflow)
	RegisterWorkflow(executor, recoveryIntPtrWorkflow)
	RegisterWorkflow(executor, recoveryNestedIntPtrWorkflow)
	RegisterWorkflow(executor, recoveryIntSliceWorkflow)
	RegisterWorkflow(executor, recoveryIntArrayWorkflow)
	RegisterWorkflow(executor, recoveryByteSliceWorkflow)
	RegisterWorkflow(executor, recoveryStringIntMapWorkflow)
	RegisterWorkflow(executor, recoveryMyIntWorkflow)
	RegisterWorkflow(executor, recoveryMyStringWorkflow)
	RegisterWorkflow(executor, recoveryMyStringSliceWorkflow)
	RegisterWorkflow(executor, recoveryStringMyIntMapWorkflow)
	// Register additional recovery workflows
	RegisterWorkflow(executor, recoveryEmptyStructWorkflow)
	RegisterWorkflow(executor, recoveryIntSliceSliceWorkflow)
	RegisterWorkflow(executor, recoveryNestedMapWorkflow)
	RegisterWorkflow(executor, recoveryIntPtrSliceWorkflow)
	RegisterWorkflow(executor, recoveryAnyWorkflow)
	// Register typed Send/Recv workflows
	RegisterWorkflow(executor, serializerIntSenderWorkflow)
	RegisterWorkflow(executor, serializerIntReceiverWorkflow)
	RegisterWorkflow(executor, serializerIntPtrSenderWorkflow)
	RegisterWorkflow(executor, serializerIntPtrReceiverWorkflow)
	RegisterWorkflow(executor, serializerMyIntSenderWorkflow)
	RegisterWorkflow(executor, serializerMyIntReceiverWorkflow)
	// Register typed SetEvent/GetEvent workflows
	RegisterWorkflow(executor, serializerIntSetEventWorkflow)
	RegisterWorkflow(executor, serializerIntGetEventWorkflow)
	RegisterWorkflow(executor, serializerIntPtrSetEventWorkflow)
	RegisterWorkflow(executor, serializerIntPtrGetEventWorkflow)
	RegisterWorkflow(executor, serializerMyIntSetEventWorkflow)
	RegisterWorkflow(executor, serializerMyIntGetEventWorkflow)

	err := Launch(executor)
	require.NoError(t, err)
	defer Shutdown(executor, 10*time.Second)

	// Test workflow with comprehensive data structure
	t.Run("StructValues", func(t *testing.T) {
		strPtr := "pointer value"
		strPtrPtr := &strPtr
		input := TestWorkflowData{
			ID:       "test-id",
			Message:  "test message",
			Value:    42,
			Active:   true,
			Data:     TestData{Message: "embedded", Value: 123, Active: false},
			Metadata: map[string]string{"key": "value"},
			NestedSlice: []NestedTestData{
				{Key: "nested1", Count: 10},
				{Key: "nested2", Count: 20},
			},
			NestedMap: map[string]MyInt{
				"map-key1": MyInt(100),
				"map-key2": MyInt(200),
			},
			StringPtr:    &strPtr,
			StringPtrPtr: &strPtrPtr,
		}

		testAllSerializationPaths(t, executor, serializerStructWorkflow, input, "struct-values-wf")
	})

	// Test nil values with pointer type workflow
	t.Run("NilStructPointer", func(t *testing.T) {
		testAllSerializationPaths(t, executor, recoveryStructPtrWorkflow, (*TestWorkflowData)(nil), "nil-pointer-wf")
	})

	t.Run("Int", func(t *testing.T) {
		testAllSerializationPaths(t, executor, recoveryIntWorkflow, 0, "recovery-int-wf")
	})

	t.Run("EmptyString", func(t *testing.T) {
		testAllSerializationPaths(t, executor, recoveryStringWorkflow, "", "recovery-empty-string-wf")
	})

	// Pointer variants (single level only, nested pointers not supported)
	t.Run("Pointers", func(t *testing.T) {
		t.Run("NonNil", func(t *testing.T) {
			v := 123
			input := &v
			testAllSerializationPaths(t, executor, recoveryIntPtrWorkflow, input, "recovery-int-ptr-wf")

		})

		t.Run("Nil", func(t *testing.T) {
			var input *int = nil
			testAllSerializationPaths(t, executor, recoveryIntPtrWorkflow, input, "recovery-int-ptr-nil-wf")
		})
	})

	t.Run("NestedPointers", func(t *testing.T) {
		t.Run("NonNil", func(t *testing.T) {
			v := 123
			ptr := &v
			ptrPtr := &ptr
			testAllSerializationPaths(t, executor, recoveryNestedIntPtrWorkflow, ptrPtr, "recovery-nested-int-ptr-wf")

		})

		t.Run("Nil", func(t *testing.T) {
			var ptrPtr **int = nil
			testAllSerializationPaths(t, executor, recoveryNestedIntPtrWorkflow, ptrPtr, "recovery-nested-int-ptr-nil-wf")
		})
	})

	t.Run("SlicesAndArrays", func(t *testing.T) {
		t.Run("NonEmptySlice", func(t *testing.T) {
			input := []int{1, 2, 3}
			testAllSerializationPaths(t, executor, recoveryIntSliceWorkflow, input, "recovery-int-slice-wf")
		})

		t.Run("NilSlice", func(t *testing.T) {
			var input []int = nil
			testAllSerializationPaths(t, executor, recoveryIntSliceWorkflow, input, "recovery-int-slice-nil-wf")
		})

		t.Run("Array", func(t *testing.T) {
			input := [3]int{1, 2, 3}
			testAllSerializationPaths(t, executor, recoveryIntArrayWorkflow, input, "recovery-int-array-wf")
		})
	})

	t.Run("ByteSlices", func(t *testing.T) {
		t.Run("NonEmpty", func(t *testing.T) {
			input := []byte{1, 2, 3, 4, 5}
			testAllSerializationPaths(t, executor, recoveryByteSliceWorkflow, input, "recovery-byte-slice-wf")
		})

		t.Run("Nil", func(t *testing.T) {
			var input []byte = nil
			testAllSerializationPaths(t, executor, recoveryByteSliceWorkflow, input, "recovery-byte-slice-nil-wf")
		})
	})

	t.Run("Maps", func(t *testing.T) {
		t.Run("NonEmptyMap", func(t *testing.T) {
			input := map[string]int{"x": 1, "y": 2}
			testAllSerializationPaths(t, executor, recoveryStringIntMapWorkflow, input, "recovery-string-int-map-wf")
		})

		t.Run("NilMap", func(t *testing.T) {
			var input map[string]int = nil
			testAllSerializationPaths(t, executor, recoveryStringIntMapWorkflow, input, "recovery-string-int-map-nil-wf")
		})
>>>>>>> 436704f9
	})

<<<<<<< HEAD
// recoveryEventRegistry stores events for recovery workflows by workflow ID
var recoveryEventRegistry = make(map[string]struct {
	startEvent    *Event
	blockingEvent *Event
})

// makeRecoveryWorkflow creates a generic recovery workflow that has an initial step
// and then a blocking step that uses the output of the first step.
// This is used to test workflow recovery with various types.
// The workflow looks up events from recoveryEventRegistry using the workflow ID.
func makeRecoveryWorkflow[T any]() Workflow[T, T] {
	return func(ctx DBOSContext, input T) (T, error) {
		// First step: return the input (tests encoding/decoding of type T)
		firstStepOutput, err := RunAsStep(ctx, func(context context.Context) (T, error) {
			return input, nil
		}, WithStepName("FirstStep"))
		if err != nil {
			fmt.Printf("makeRecoveryWorkflow: FirstStep error: %v\n", err)
			return *new(T), err
		}

		// Second step: blocking step that uses the first step's output
		// This tests that the first step's output is correctly decoded
		// If decoding fails or is incorrect, this step will fail
		return RunAsStep(ctx, func(context context.Context) (T, error) {
			workflowID, err := GetWorkflowID(ctx)
			if err != nil {
				return *new(T), fmt.Errorf("failed to get workflow ID: %w", err)
			}
			events, ok := recoveryEventRegistry[workflowID]
			if !ok {
				return *new(T), fmt.Errorf("no events registered for workflow ID: %s", workflowID)
			}
			events.startEvent.Set()
			events.blockingEvent.Wait()
			// Return the first step's output - this verifies correct decoding
			// If the type was decoded incorrectly, this assignment/return will fail
			return firstStepOutput, nil
		}, WithStepName("BlockingStep"))
	}
}

// serializerRecoveryWorkflow is a recovery workflow for TestWorkflowData type.
// It uses the recoveryEventRegistry to look up events by workflow ID.
func serializerRecoveryWorkflow(ctx DBOSContext, input TestWorkflowData) (TestWorkflowData, error) {
	// First step: return the input (tests encoding/decoding of TestWorkflowData)
	firstStepOutput, err := RunAsStep(ctx, func(context context.Context) (TestWorkflowData, error) {
		return input, nil
	}, WithStepName("FirstStep"))
	if err != nil {
		return TestWorkflowData{}, err
	}

	// Second step: blocking step that uses the first step's output
	// This tests that the first step's output is correctly decoded
	return RunAsStep(ctx, func(context context.Context) (TestWorkflowData, error) {
		workflowID, err := GetWorkflowID(ctx)
		if err != nil {
			return TestWorkflowData{}, fmt.Errorf("failed to get workflow ID: %w", err)
		}
		events, ok := recoveryEventRegistry[workflowID]
		if !ok {
			return TestWorkflowData{}, fmt.Errorf("no events registered for workflow ID: %s", workflowID)
		}
		events.startEvent.Set()
		events.blockingEvent.Wait()
		// Return the first step's output - this verifies correct decoding
		return firstStepOutput, nil
	}, WithStepName("BlockingStep"))
}

// TestDataProcessor is an interface for testing workflows with interface signatures
type TestDataProcessor interface {
	Process(data string) string
}

// TestStringProcessor is a concrete implementation of TestDataProcessor
type TestStringProcessor struct {
	Prefix string
}

// Process implements the TestDataProcessor interface
func (p *TestStringProcessor) Process(data string) string {
	return p.Prefix + data
}

// TestSerializer tests that workflows use the configured serializer for input/output.
//
// This test suite uses recovery-based testing as the primary approach. All tests exercise
// workflow recovery paths because:
//  1. Recovery paths exercise all encoding/decoding scenarios that normal workflows do
//  2. Recovery paths additionally test decoding from persisted state (database)
//  3. This ensures that serialization works correctly even when workflows are recovered
//     after a process restart or failure
//
// Each test:
// - Starts a workflow with a blocking step
// - Recovers the pending workflow from the database
// - Verifies all read paths: HandleGetResult, ListWorkflows, GetWorkflowSteps, RetrieveWorkflow
// - Ensures that both original and recovered handles produce correct results
//
// The suite covers: scalars, pointers (single level only, nested pointers not supported),
// slices, arrays, byte slices, maps, and custom types. It also tests Send/Recv and
// SetEvent/GetEvent communication patterns.
func TestSerializer(t *testing.T) {
	t.Run("Gob", func(t *testing.T) {
		executor := setupDBOS(t, true, true)

		// Create a test queue for queued workflow tests
		testQueue := NewWorkflowQueue(executor, "serializer-test-queue")

		// Register workflows
		RegisterWorkflow(executor, serializerWorkflow)
		RegisterWorkflow(executor, serializerPointerValueWorkflow)
		RegisterWorkflow(executor, serializerErrorWorkflow)
		RegisterWorkflow(executor, serializerSenderWorkflow)
		RegisterWorkflow(executor, serializerReceiverWorkflow)
		RegisterWorkflow(executor, serializerSetEventWorkflow)
		RegisterWorkflow(executor, serializerGetEventWorkflow)
		RegisterWorkflow(executor, serializerRecoveryWorkflow)
		// Register typed workflows for concrete signatures
		RegisterWorkflow(executor, serializerIntWorkflow)
		RegisterWorkflow(executor, serializerIntPtrWorkflow)
		RegisterWorkflow(executor, serializerIntSliceWorkflow)
		RegisterWorkflow(executor, serializerStringIntMapWorkflow)
		RegisterWorkflow(executor, serializerMyIntWorkflow)
		RegisterWorkflow(executor, serializerMyStringWorkflow)
		RegisterWorkflow(executor, serializerMyStringSliceWorkflow)
		RegisterWorkflow(executor, serializerStringMyIntMapWorkflow)
		RegisterWorkflow(executor, serializerStringWorkflow)
		RegisterWorkflow(executor, serializerBoolWorkflow)
		RegisterWorkflow(executor, serializerIntArrayWorkflow)
		RegisterWorkflow(executor, serializerByteSliceWorkflow)
		// Register recovery workflows for all types
		RegisterWorkflow(executor, recoveryIntWorkflow)
		RegisterWorkflow(executor, recoveryStringWorkflow)
		RegisterWorkflow(executor, recoveryIntPtrWorkflow)
		RegisterWorkflow(executor, recoveryIntSliceWorkflow)
		RegisterWorkflow(executor, recoveryIntArrayWorkflow)
		RegisterWorkflow(executor, recoveryByteSliceWorkflow)
		RegisterWorkflow(executor, recoveryStringIntMapWorkflow)
		RegisterWorkflow(executor, recoveryMyIntWorkflow)
		RegisterWorkflow(executor, recoveryMyStringWorkflow)
		RegisterWorkflow(executor, recoveryMyStringSliceWorkflow)
		RegisterWorkflow(executor, recoveryStringMyIntMapWorkflow)
		// Register additional recovery workflows
		RegisterWorkflow(executor, recoveryEmptyStructWorkflow)
		RegisterWorkflow(executor, recoveryIntSliceSliceWorkflow)
		RegisterWorkflow(executor, recoveryNestedMapWorkflow)
		RegisterWorkflow(executor, recoveryIntPtrSliceWorkflow)
		// Register typed Send/Recv workflows
		RegisterWorkflow(executor, serializerIntSenderWorkflow)
		RegisterWorkflow(executor, serializerIntReceiverWorkflow)
		RegisterWorkflow(executor, serializerIntPtrSenderWorkflow)
		RegisterWorkflow(executor, serializerIntPtrReceiverWorkflow)
		RegisterWorkflow(executor, serializerMyIntSenderWorkflow)
		RegisterWorkflow(executor, serializerMyIntReceiverWorkflow)
		// Register typed SetEvent/GetEvent workflows
		RegisterWorkflow(executor, serializerIntSetEventWorkflow)
		RegisterWorkflow(executor, serializerIntGetEventWorkflow)
		RegisterWorkflow(executor, serializerIntPtrSetEventWorkflow)
		RegisterWorkflow(executor, serializerIntPtrGetEventWorkflow)
		RegisterWorkflow(executor, serializerMyIntSetEventWorkflow)
		RegisterWorkflow(executor, serializerMyIntGetEventWorkflow)

		// Register workflow with interface signature for manual gob registration test
		RegisterWorkflow(executor, interfaceWorkflow)

		// Register recovery workflow for *TestWorkflowData (used in NilPointer test)
		recoveryPtrWorkflow := makeRecoveryWorkflow[*TestWorkflowData]()
		RegisterWorkflow(executor, recoveryPtrWorkflow)

		// Define workflows for RunAsStep nested pointer validation tests
		nestedPtrStepWorkflow := func(ctx DBOSContext, input int) (int, error) {
			_, err := RunAsStep(ctx, func(context context.Context) (**int, error) {
				return nil, nil
			})
			if err != nil {
				return 0, err
			}
			return input, nil
		}

		tripleNestedPtrStepWorkflow := func(ctx DBOSContext, input int) (int, error) {
			_, err := RunAsStep(ctx, func(context context.Context) (***int, error) {
				return nil, nil
			})
			if err != nil {
				return 0, err
			}
			return input, nil
		}

		// Register workflows for RunAsStep nested pointer validation
		RegisterWorkflow(executor, nestedPtrStepWorkflow)
		RegisterWorkflow(executor, tripleNestedPtrStepWorkflow)

		// Test nested pointer validation - these tests only check registration, not execution
		// so they can run before Launch using the main executor
		t.Run("NestedPointerValidation_Registration", func(t *testing.T) {
			// Test RegisterWorkflow with nested pointer input type
			t.Run("RegisterWorkflowWithNestedPointerInput", func(t *testing.T) {
				nestedPtrInputWorkflow := func(ctx DBOSContext, input **int) (int, error) {
					return 0, nil
				}
				require.Panics(t, func() {
					RegisterWorkflow(executor, nestedPtrInputWorkflow)
				}, "RegisterWorkflow should panic when input type is a nested pointer")
			})

			// Test RegisterWorkflow with nested pointer return type
			t.Run("RegisterWorkflowWithNestedPointerReturn", func(t *testing.T) {
				nestedPtrReturnWorkflow := func(ctx DBOSContext, input int) (**int, error) {
					return nil, nil
				}
				require.Panics(t, func() {
					RegisterWorkflow(executor, nestedPtrReturnWorkflow)
				}, "RegisterWorkflow should panic when return type is a nested pointer")
			})

			// Test RegisterWorkflow with triple nested pointer
			t.Run("RegisterWorkflowWithTripleNestedPointer", func(t *testing.T) {
				tripleNestedWorkflow := func(ctx DBOSContext, input ***int) (int, error) {
					return 0, nil
				}
				require.Panics(t, func() {
					RegisterWorkflow(executor, tripleNestedWorkflow)
				}, "RegisterWorkflow should panic when input type is a triple nested pointer")
			})
		})

		err := Launch(executor)
		require.NoError(t, err)
		defer Shutdown(executor, 10*time.Second)

		// Test workflow with comprehensive data structure
		t.Run("ComprehensiveValues", func(t *testing.T) {
			strPtr := "pointer value"
			strPtrPtr := &strPtr
			input := TestWorkflowData{
				ID:       "test-id",
				Message:  "test message",
				Value:    42,
				Active:   true,
				Data:     TestData{Message: "embedded", Value: 123, Active: false},
				Metadata: map[string]string{"key": "value"},
				NestedSlice: []NestedTestData{
					{Key: "nested1", Count: 10},
					{Key: "nested2", Count: 20},
				},
				NestedMap: map[NestedTestData]MyInt{
					{Key: "map-key1", Count: 1}: MyInt(100),
					{Key: "map-key2", Count: 2}: MyInt(200),
				},
				StringPtr:    &strPtr,
				StringPtrPtr: &strPtrPtr,
			}

			testAllSerializationPaths(t, executor, serializerRecoveryWorkflow, input, "comprehensive-values-wf")
		})

		// Test nil values with pointer type workflow
		t.Run("NilPointer", func(t *testing.T) {
			testAllSerializationPaths(t, executor, recoveryPtrWorkflow, (*TestWorkflowData)(nil), "nil-pointer-wf")
		})

		// Test error values
		t.Run("ErrorValues", func(t *testing.T) {
			input := TestWorkflowData{
				ID:       "error-test-id",
				Message:  "error test",
				Value:    123,
				Active:   true,
				Data:     TestData{Message: "error data", Value: 456, Active: false},
				Metadata: map[string]string{"type": "error"},
				NestedSlice: []NestedTestData{
					{Key: "error-nested", Count: 99},
				},
				NestedMap: map[NestedTestData]MyInt{
					{Key: "error-key", Count: 999}: MyInt(999),
				},
				StringPtr:    nil,
				StringPtrPtr: nil,
			}

			handle, err := RunWorkflow(executor, serializerErrorWorkflow, input)
			require.NoError(t, err, "Error workflow execution failed")

			// 1. Test with handle.GetResult()
			t.Run("HandleGetResult", func(t *testing.T) {
				_, err := handle.GetResult()
				require.Error(t, err, "Should get step error")
				assert.Contains(t, err.Error(), "step error", "Error message should be preserved")
			})

			// 2. Test with GetWorkflowSteps
			t.Run("GetWorkflowSteps", func(t *testing.T) {
				steps, err := GetWorkflowSteps(executor, handle.GetWorkflowID())
				require.NoError(t, err, "Failed to get workflow steps")
				require.Len(t, steps, 1, "Expected 1 step")

				step := steps[0]
				require.NotNil(t, step.Error, "Step should have error")
				assert.Contains(t, step.Error.Error(), "step error", "Step error should be preserved")
			})
		})

		// Test Send/Recv with non-basic types
		t.Run("SendRecv", func(t *testing.T) {
			strPtr := "sendrecv pointer"
			strPtrPtr := &strPtr
			input := TestWorkflowData{
				ID:       "sendrecv-test-id",
				Message:  "test message",
				Value:    99,
				Active:   true,
				Data:     TestData{Message: "nested", Value: 200, Active: true},
				Metadata: map[string]string{"comm": "sendrecv"},
				NestedSlice: []NestedTestData{
					{Key: "sendrecv-nested", Count: 50},
				},
				NestedMap: map[NestedTestData]MyInt{
					{Key: "sendrecv-key", Count: 5}: MyInt(500),
				},
				StringPtr:    &strPtr,
				StringPtrPtr: &strPtrPtr,
			}

			testSendRecv(t, executor, serializerSenderWorkflow, serializerReceiverWorkflow, input, "sender-wf")
		})

		// Test SetEvent/GetEvent with non-basic types
		t.Run("SetGetEvent", func(t *testing.T) {
			strPtr := "event pointer"
			strPtrPtr := &strPtr
			input := TestWorkflowData{
				ID:       "event-test-id",
				Message:  "event message",
				Value:    77,
				Active:   false,
				Data:     TestData{Message: "event nested", Value: 333, Active: true},
				Metadata: map[string]string{"type": "event"},
				NestedSlice: []NestedTestData{
					{Key: "event-nested1", Count: 30},
					{Key: "event-nested2", Count: 40},
				},
				NestedMap: map[NestedTestData]MyInt{
					{Key: "event-key1", Count: 3}: MyInt(300),
					{Key: "event-key2", Count: 4}: MyInt(400),
				},
				StringPtr:    &strPtr,
				StringPtrPtr: &strPtrPtr,
			}

			testSetGetEvent(t, executor, serializerSetEventWorkflow, serializerGetEventWorkflow, input, "setevent-wf", "getevent-wf")
		})

		// Test typed Send/Recv and SetEvent/GetEvent with various types
		t.Run("TypedSendRecvAndSetGetEvent", func(t *testing.T) {
			// Test int (scalar type)
			t.Run("Int", func(t *testing.T) {
				input := 42
				testSendRecv(t, executor, serializerIntSenderWorkflow, serializerIntReceiverWorkflow, input, "typed-int-sender-wf")
				testSetGetEvent(t, executor, serializerIntSetEventWorkflow, serializerIntGetEventWorkflow, input, "typed-int-setevent-wf", "typed-int-getevent-wf")
			})

			// Test MyInt (user defined type)
			t.Run("MyInt", func(t *testing.T) {
				input := MyInt(73)
				testSendRecv(t, executor, serializerMyIntSenderWorkflow, serializerMyIntReceiverWorkflow, input, "typed-myint-sender-wf")
				testSetGetEvent(t, executor, serializerMyIntSetEventWorkflow, serializerMyIntGetEventWorkflow, input, "typed-myint-setevent-wf", "typed-myint-getevent-wf")
			})

			// Test *int (pointer type, set)
			t.Run("IntPtrSet", func(t *testing.T) {
				v := 99
				input := &v
				testSendRecv(t, executor, serializerIntPtrSenderWorkflow, serializerIntPtrReceiverWorkflow, input, "typed-intptr-set-sender-wf")
				testSetGetEvent(t, executor, serializerIntPtrSetEventWorkflow, serializerIntPtrGetEventWorkflow, input, "typed-intptr-set-setevent-wf", "typed-intptr-set-getevent-wf")
			})

			// Test *int (pointer type, nil)
			t.Run("IntPtrNil", func(t *testing.T) {
				var input *int = nil
				testSendRecv(t, executor, serializerIntPtrSenderWorkflow, serializerIntPtrReceiverWorkflow, input, "typed-intptr-nil-sender-wf")
				testSetGetEvent(t, executor, serializerIntPtrSetEventWorkflow, serializerIntPtrGetEventWorkflow, input, "typed-intptr-nil-setevent-wf", "typed-intptr-nil-getevent-wf")
			})
		})

		// Test queued workflow with TestWorkflowData type
		t.Run("QueuedWorkflow", func(t *testing.T) {
			strPtr := "queued pointer"
			strPtrPtr := &strPtr
			input := TestWorkflowData{
				ID:       "queued-test-id",
				Message:  "queued test message",
				Value:    456,
				Active:   false,
				Data:     TestData{Message: "queued nested", Value: 789, Active: true},
				Metadata: map[string]string{"type": "queued"},
				NestedSlice: []NestedTestData{
					{Key: "queued-nested", Count: 222},
				},
				NestedMap: map[NestedTestData]MyInt{
					{Key: "queued-key", Count: 22}: MyInt(2222),
				},
				StringPtr:    &strPtr,
				StringPtrPtr: &strPtrPtr,
			}

			// Start workflow with queue option
			handle, err := RunWorkflow(executor, serializerWorkflow, input, WithWorkflowID("serializer-queued-wf"), WithQueue(testQueue.Name))
			require.NoError(t, err, "failed to start queued workflow")

			// Get result from the handle
			result, err := handle.GetResult()
			require.NoError(t, err, "queued workflow should complete successfully")
			assert.Equal(t, input, result, "queued workflow result should match input")
		})

		t.Run("Scalars", func(t *testing.T) {
			testAllSerializationPaths(t, executor, recoveryIntWorkflow, 42, "recovery-int-wf")
		})

		t.Run("EmptyString", func(t *testing.T) {
			testAllSerializationPaths(t, executor, recoveryStringWorkflow, "", "recovery-empty-string-wf")
		})

		// Pointer variants (single level only, nested pointers not supported)
		t.Run("Pointers", func(t *testing.T) {
			t.Run("NonNil", func(t *testing.T) {
				v := 123
				input := &v
				testAllSerializationPaths(t, executor, recoveryIntPtrWorkflow, input, "recovery-int-ptr-wf")
			})

			t.Run("Nil", func(t *testing.T) {
				var input *int = nil
				testAllSerializationPaths(t, executor, recoveryIntPtrWorkflow, input, "recovery-int-ptr-nil-wf")
			})
		})

		t.Run("SlicesAndArrays", func(t *testing.T) {
			t.Run("NonEmptySlice", func(t *testing.T) {
				input := []int{1, 2, 3}
				testAllSerializationPaths(t, executor, recoveryIntSliceWorkflow, input, "recovery-int-slice-wf")
			})

			t.Run("NilSlice", func(t *testing.T) {
				var input []int = nil
				testAllSerializationPaths(t, executor, recoveryIntSliceWorkflow, input, "recovery-int-slice-nil-wf")
			})

			t.Run("Array", func(t *testing.T) {
				input := [3]int{1, 2, 3}
				testAllSerializationPaths(t, executor, recoveryIntArrayWorkflow, input, "recovery-int-array-wf")
			})
		})

		t.Run("ByteSlices", func(t *testing.T) {
			t.Run("NonEmpty", func(t *testing.T) {
				input := []byte{1, 2, 3, 4, 5}
				testAllSerializationPaths(t, executor, recoveryByteSliceWorkflow, input, "recovery-byte-slice-wf")
			})

			t.Run("Nil", func(t *testing.T) {
				var input []byte = nil
				testAllSerializationPaths(t, executor, recoveryByteSliceWorkflow, input, "recovery-byte-slice-nil-wf")
			})
		})

		t.Run("Maps", func(t *testing.T) {
			t.Run("NonEmptyMap", func(t *testing.T) {
				input := map[string]int{"x": 1, "y": 2}
				testAllSerializationPaths(t, executor, recoveryStringIntMapWorkflow, input, "recovery-string-int-map-wf")
			})

			t.Run("NilMap", func(t *testing.T) {
				var input map[string]int = nil
				testAllSerializationPaths(t, executor, recoveryStringIntMapWorkflow, input, "recovery-string-int-map-nil-wf")
			})
		})

		t.Run("CustomTypes", func(t *testing.T) {
			t.Run("MyInt", func(t *testing.T) {
				input := MyInt(7)
				testAllSerializationPaths(t, executor, recoveryMyIntWorkflow, input, "recovery-myint-wf")
			})

			t.Run("MyString", func(t *testing.T) {
				input := MyString("zeta")
				testAllSerializationPaths(t, executor, recoveryMyStringWorkflow, input, "recovery-mystring-wf")
			})

			t.Run("MyStringSlice", func(t *testing.T) {
				input := []MyString{"a", "b"}
				testAllSerializationPaths(t, executor, recoveryMyStringSliceWorkflow, input, "recovery-mystring-slice-wf")
			})

			t.Run("StringMyIntMap", func(t *testing.T) {
				input := map[string]MyInt{"k": 9}
				testAllSerializationPaths(t, executor, recoveryStringMyIntMapWorkflow, input, "recovery-string-myint-map-wf")
			})
		})

		// Empty struct
		t.Run("EmptyStruct", func(t *testing.T) {
			input := struct{}{}
			testAllSerializationPaths(t, executor, recoveryEmptyStructWorkflow, input, "recovery-empty-struct-wf")
		})

		// Nested collections
		t.Run("NestedCollections", func(t *testing.T) {
			t.Run("SliceOfSlices", func(t *testing.T) {
				input := IntSliceSlice{{1, 2}, {3, 4, 5}}
				testAllSerializationPaths(t, executor, recoveryIntSliceSliceWorkflow, input, "recovery-int-slice-slice-wf")
			})

			t.Run("NestedMap", func(t *testing.T) {
				input := map[string]map[string]int{
					"outer1": {"inner1": 1, "inner2": 2},
					"outer2": {"inner3": 3},
				}
				testAllSerializationPaths(t, executor, recoveryNestedMapWorkflow, input, "recovery-nested-map-wf")
			})
		})

		// Slices of pointers
		t.Run("SliceOfPointers", func(t *testing.T) {
			t.Run("NonNil", func(t *testing.T) {
				v1 := 10
				v2 := 20
				v3 := 30
				input := []*int{&v1, &v2, &v3}
				testAllSerializationPaths(t, executor, recoveryIntPtrSliceWorkflow, input, "recovery-int-ptr-slice-wf")
			})

			t.Run("NilSlice", func(t *testing.T) {
				var input []*int = nil
				testAllSerializationPaths(t, executor, recoveryIntPtrSliceWorkflow, input, "recovery-int-ptr-slice-nil-wf")
			})
		})

		// Test workflow with interface signature and manual gob registration
		t.Run("InterfaceWithManualGobRegistration", func(t *testing.T) {
			// Create an instance of the concrete implementation
			processor := &TestStringProcessor{Prefix: "Processed: "}

			// Run the workflow with explicit type parameters (needed because processor is *TestStringProcessor but workflow expects TestDataProcessor interface)
			handle, err := RunWorkflow[TestDataProcessor](executor, interfaceWorkflow, processor)
			require.NoError(t, err, "Workflow execution failed")

			// Helper function to verify TestStringProcessor
			verifyProcessor := func(t *testing.T, actual any, name string) {
				t.Helper()
				require.NotNil(t, actual, "%s should not be nil", name)
				processor, ok := actual.(*TestStringProcessor)
				require.True(t, ok, "%s should be *TestStringProcessor, got %T", name, actual)
				assert.Equal(t, "Processed: ", processor.Prefix, "%s Prefix should match", name)
				// Verify the interface method works
				processed := processor.Process("test")
				assert.Equal(t, "Processed: test", processed, "%s Process method should work", name)
			}

			t.Run("HandleGetResult", func(t *testing.T) {
				result, err := handle.GetResult()
				require.NoError(t, err, "Failed to get workflow result")
				verifyProcessor(t, result, "Result")
			})

			t.Run("ListWorkflows", func(t *testing.T) {
				wfs, err := ListWorkflows(executor,
					WithWorkflowIDs([]string{handle.GetWorkflowID()}),
					WithLoadInput(true), WithLoadOutput(true))
				require.NoError(t, err)
				require.Len(t, wfs, 1)
				wf := wfs[0]
				require.NotNil(t, wf.Input, "Workflow input should not be nil")
				require.NotNil(t, wf.Output, "Workflow output should not be nil")
				verifyProcessor(t, wf.Input, "Workflow input")
				verifyProcessor(t, wf.Output, "Workflow output")
			})

			t.Run("GetWorkflowSteps", func(t *testing.T) {
				steps, err := GetWorkflowSteps(executor, handle.GetWorkflowID())
				require.NoError(t, err)
				require.Len(t, steps, 1)
				step := steps[0]
				require.NotNil(t, step.Output, "Step output should not be nil")
				verifyProcessor(t, step.Output, "Step output")
				assert.Nil(t, step.Error)
			})

			t.Run("RetrieveWorkflow", func(t *testing.T) {
				h2, err := RetrieveWorkflow[TestDataProcessor](executor, handle.GetWorkflowID())
				require.NoError(t, err)
				result, err := h2.GetResult()
				require.NoError(t, err, "Failed to get retrieved workflow result")
				verifyProcessor(t, result, "Retrieved workflow result")
			})
		})

		// Test nested pointer validation with RunAsStep
		t.Run("NestedPointerValidation_RunAsStep", func(t *testing.T) {
			// Test RunAsStep with nested pointer return type
			t.Run("RunAsStepWithNestedPointerReturn", func(t *testing.T) {
				handle, err := RunWorkflow(executor, nestedPtrStepWorkflow, 42)
				require.NoError(t, err, "Workflow should start successfully")

				_, err = handle.GetResult()
				require.Error(t, err, "Step execution should fail with nested pointer return type")
				assert.Contains(t, err.Error(), "nested pointer types are not supported", "Error should mention nested pointer types")
			})

			// Test RunAsStep with triple nested pointer return type
			t.Run("RunAsStepWithTripleNestedPointerReturn", func(t *testing.T) {
				handle, err := RunWorkflow(executor, tripleNestedPtrStepWorkflow, 42)
				require.NoError(t, err, "Workflow should start successfully")

				_, err = handle.GetResult()
				require.Error(t, err, "Step execution should fail with triple nested pointer return type")
				assert.Contains(t, err.Error(), "nested pointer types are not supported", "Error should mention nested pointer types")
			})
		})

=======
	t.Run("CustomTypes", func(t *testing.T) {
		t.Run("MyInt", func(t *testing.T) {
			input := MyInt(7)
			testAllSerializationPaths(t, executor, recoveryMyIntWorkflow, input, "recovery-myint-wf")
		})

		t.Run("MyString", func(t *testing.T) {
			input := MyString("zeta")
			testAllSerializationPaths(t, executor, recoveryMyStringWorkflow, input, "recovery-mystring-wf")
		})

		t.Run("MyStringSlice", func(t *testing.T) {
			input := []MyString{"a", "b"}
			testAllSerializationPaths(t, executor, recoveryMyStringSliceWorkflow, input, "recovery-mystring-slice-wf")
		})

		t.Run("StringMyIntMap", func(t *testing.T) {
			input := map[string]MyInt{"k": 9}
			testAllSerializationPaths(t, executor, recoveryStringMyIntMapWorkflow, input, "recovery-string-myint-map-wf")
		})
	})

	// Empty struct
	t.Run("EmptyStruct", func(t *testing.T) {
		input := struct{}{}
		testAllSerializationPaths(t, executor, recoveryEmptyStructWorkflow, input, "recovery-empty-struct-wf")
	})

	// Nested collections
	t.Run("NestedCollections", func(t *testing.T) {
		t.Run("SliceOfSlices", func(t *testing.T) {
			input := IntSliceSlice{{1, 2}, {3, 4, 5}}
			testAllSerializationPaths(t, executor, recoveryIntSliceSliceWorkflow, input, "recovery-int-slice-slice-wf")
		})

		t.Run("NestedMap", func(t *testing.T) {
			input := map[string]map[string]int{
				"outer1": {"inner1": 1, "inner2": 2},
				"outer2": {"inner3": 3},
			}
			testAllSerializationPaths(t, executor, recoveryNestedMapWorkflow, input, "recovery-nested-map-wf")
		})
	})

	// Slices of pointers
	t.Run("SliceOfPointers", func(t *testing.T) {
		t.Run("NonNil", func(t *testing.T) {
			v1 := 10
			v2 := 20
			v3 := 30
			input := []*int{&v1, &v2, &v3}
			testAllSerializationPaths(t, executor, recoveryIntPtrSliceWorkflow, input, "recovery-int-ptr-slice-wf")
		})

		t.Run("NilSlice", func(t *testing.T) {
			var input []*int = nil
			testAllSerializationPaths(t, executor, recoveryIntPtrSliceWorkflow, input, "recovery-int-ptr-slice-nil-wf")
		})
	})

	// Test workflow with any signature using testAllSerializationPaths
	t.Run("Any", func(t *testing.T) {
		// Test with a string value (avoids JSON number type conversion issues)
		input := any("test-value")
		testAllSerializationPaths(t, executor, recoveryAnyWorkflow, input, "recovery-any-string-wf")
	})

	// Test error values
	t.Run("ErrorValues", func(t *testing.T) {
		input := TestWorkflowData{
			ID:       "error-test-id",
			Message:  "error test",
			Value:    123,
			Active:   true,
			Data:     TestData{Message: "error data", Value: 456, Active: false},
			Metadata: map[string]string{"type": "error"},
			NestedSlice: []NestedTestData{
				{Key: "error-nested", Count: 99},
			},
			NestedMap: map[string]MyInt{
				"error-key": MyInt(999),
			},
			StringPtr:    nil,
			StringPtrPtr: nil,
		}

		handle, err := RunWorkflow(executor, serializerErrorWorkflow, input)
		require.NoError(t, err, "Error workflow execution failed")

		// 1. Test with handle.GetResult()
		t.Run("HandleGetResult", func(t *testing.T) {
			_, err := handle.GetResult()
			require.Error(t, err, "Should get step error")
			assert.Contains(t, err.Error(), "step error", "Error message should be preserved")
		})

		// 2. Test with GetWorkflowSteps
		t.Run("GetWorkflowSteps", func(t *testing.T) {
			steps, err := GetWorkflowSteps(executor, handle.GetWorkflowID())
			require.NoError(t, err, "Failed to get workflow steps")
			require.Len(t, steps, 1, "Expected 1 step")

			step := steps[0]
			require.NotNil(t, step.Error, "Step should have error")
			assert.Contains(t, step.Error.Error(), "step error", "Step error should be preserved")
		})
	})

	// Test Send/Recv with non-basic types
	t.Run("SendRecv", func(t *testing.T) {
		strPtr := "sendrecv pointer"
		strPtrPtr := &strPtr
		input := TestWorkflowData{
			ID:       "sendrecv-test-id",
			Message:  "test message",
			Value:    99,
			Active:   true,
			Data:     TestData{Message: "nested", Value: 200, Active: true},
			Metadata: map[string]string{"comm": "sendrecv"},
			NestedSlice: []NestedTestData{
				{Key: "sendrecv-nested", Count: 50},
			},
			NestedMap: map[string]MyInt{
				"sendrecv-key": MyInt(500),
			},
			StringPtr:    &strPtr,
			StringPtrPtr: &strPtrPtr,
		}

		testSendRecv(t, executor, serializerSenderWorkflow, serializerReceiverWorkflow, input, "sender-wf")
	})

	// Test SetEvent/GetEvent with non-basic types
	t.Run("SetGetEvent", func(t *testing.T) {
		strPtr := "event pointer"
		strPtrPtr := &strPtr
		input := TestWorkflowData{
			ID:       "event-test-id",
			Message:  "event message",
			Value:    77,
			Active:   false,
			Data:     TestData{Message: "event nested", Value: 333, Active: true},
			Metadata: map[string]string{"type": "event"},
			NestedSlice: []NestedTestData{
				{Key: "event-nested1", Count: 30},
				{Key: "event-nested2", Count: 40},
			},
			NestedMap: map[string]MyInt{
				"event-key1": MyInt(300),
				"event-key2": MyInt(400),
			},
			StringPtr:    &strPtr,
			StringPtrPtr: &strPtrPtr,
		}

		testSetGetEvent(t, executor, serializerSetEventWorkflow, serializerGetEventWorkflow, input, "setevent-wf", "getevent-wf")
	})

	// Test typed Send/Recv and SetEvent/GetEvent with various types
	t.Run("TypedSendRecvAndSetGetEvent", func(t *testing.T) {
		// Test int (scalar type)
		t.Run("Int", func(t *testing.T) {
			input := 42
			testSendRecv(t, executor, serializerIntSenderWorkflow, serializerIntReceiverWorkflow, input, "typed-int-sender-wf")
			testSetGetEvent(t, executor, serializerIntSetEventWorkflow, serializerIntGetEventWorkflow, input, "typed-int-setevent-wf", "typed-int-getevent-wf")
		})

		// Test MyInt (user defined type)
		t.Run("MyInt", func(t *testing.T) {
			input := MyInt(73)
			testSendRecv(t, executor, serializerMyIntSenderWorkflow, serializerMyIntReceiverWorkflow, input, "typed-myint-sender-wf")
			testSetGetEvent(t, executor, serializerMyIntSetEventWorkflow, serializerMyIntGetEventWorkflow, input, "typed-myint-setevent-wf", "typed-myint-getevent-wf")
		})

		// Test *int (pointer type, set)
		t.Run("IntPtrSet", func(t *testing.T) {
			v := 99
			input := &v
			testSendRecv(t, executor, serializerIntPtrSenderWorkflow, serializerIntPtrReceiverWorkflow, input, "typed-intptr-set-sender-wf")
			testSetGetEvent(t, executor, serializerIntPtrSetEventWorkflow, serializerIntPtrGetEventWorkflow, input, "typed-intptr-set-setevent-wf", "typed-intptr-set-getevent-wf")
		})
	})

	// Test queued workflow with TestWorkflowData type
	t.Run("QueuedWorkflow", func(t *testing.T) {
		strPtr := "queued pointer"
		strPtrPtr := &strPtr
		input := TestWorkflowData{
			ID:       "queued-test-id",
			Message:  "queued test message",
			Value:    456,
			Active:   false,
			Data:     TestData{Message: "queued nested", Value: 789, Active: true},
			Metadata: map[string]string{"type": "queued"},
			NestedSlice: []NestedTestData{
				{Key: "queued-nested", Count: 222},
			},
			NestedMap: map[string]MyInt{
				"queued-key": MyInt(2222),
			},
			StringPtr:    &strPtr,
			StringPtrPtr: &strPtrPtr,
		}

		// Start workflow with queue option
		handle, err := RunWorkflow(executor, serializerWorkflow, input, WithWorkflowID("serializer-queued-wf"), WithQueue(testQueue.Name))
		require.NoError(t, err, "failed to start queued workflow")

		// Get result from the handle
		result, err := handle.GetResult()
		require.NoError(t, err, "queued workflow should complete successfully")
		assert.Equal(t, input, result, "queued workflow result should match input")
>>>>>>> 436704f9
	})
}<|MERGE_RESOLUTION|>--- conflicted
+++ resolved
@@ -2,10 +2,7 @@
 
 import (
 	"context"
-<<<<<<< HEAD
-=======
 	"encoding/json"
->>>>>>> 436704f9
 	"fmt"
 	"reflect"
 	"testing"
@@ -20,10 +17,7 @@
 // 1. Workflow recovery: starts a workflow, blocks it, recovers it, then verifies completion
 // 2. All read paths: HandleGetResult, GetWorkflowSteps, ListWorkflows, RetrieveWorkflow
 // This ensures recovery paths exercise all encoding/decoding scenarios that normal workflows do.
-<<<<<<< HEAD
-=======
 // If input is nil, the test expects the output to be nil too.
->>>>>>> 436704f9
 func testAllSerializationPaths[T any](
 	t *testing.T,
 	executor DBOSContext,
@@ -33,9 +27,6 @@
 ) {
 	t.Helper()
 
-<<<<<<< HEAD
-	isNilExpected := isNilValue(input)
-=======
 	// Check if input is nil (for pointer types, slice, map, etc.)
 	val := reflect.ValueOf(input)
 	isNilExpected := false
@@ -47,7 +38,6 @@
 			isNilExpected = val.IsNil()
 		}
 	}
->>>>>>> 436704f9
 
 	// Setup events for recovery
 	startEvent := NewEvent()
@@ -89,42 +79,24 @@
 
 	// Test read paths after completion
 	t.Run("HandleGetResult", func(t *testing.T) {
-<<<<<<< HEAD
-		gotAny, err := handle.GetResult()
-		require.NoError(t, err)
-		if isNilExpected {
-			assert.Nil(t, gotAny, "Nil result should be preserved")
-		} else {
-			assert.Equal(t, expectedOutput, gotAny)
-=======
 		output, err := handle.GetResult()
 		require.NoError(t, err)
 		if isNilExpected {
 			assert.Nil(t, output, "Nil result should be preserved")
 		} else {
 			assert.Equal(t, expectedOutput, output)
->>>>>>> 436704f9
 		}
 	})
 
 	t.Run("RetrieveWorkflow", func(t *testing.T) {
 		h2, err := RetrieveWorkflow[T](executor, handle.GetWorkflowID())
 		require.NoError(t, err)
-<<<<<<< HEAD
-		gotAny, err := h2.GetResult()
-		require.NoError(t, err)
-		if isNilExpected {
-			assert.Nil(t, gotAny, "Retrieved workflow result should be nil")
-		} else {
-			assert.Equal(t, expectedOutput, gotAny, "Retrieved workflow result should match expected output")
-=======
 		output, err := h2.GetResult()
 		require.NoError(t, err)
 		if isNilExpected {
 			assert.Nil(t, output, "Retrieved workflow result should be nil")
 		} else {
 			assert.Equal(t, expectedOutput, output, "Retrieved workflow result should match expected output")
->>>>>>> 436704f9
 		}
 	})
 
@@ -136,24 +108,6 @@
 		if len(steps) > 0 {
 			lastStep := steps[len(steps)-1]
 			if isNilExpected {
-<<<<<<< HEAD
-				assert.Nil(t, lastStep.Output, "Step output should be nil")
-			} else {
-				require.NotNil(t, lastStep.Output)
-				// GetWorkflowSteps decodes pointer types as their underlying value (not as pointers)
-				// So if T is a pointer type, we need to compare against the dereferenced value
-				zero := *new(T)
-				tType := reflect.TypeOf(zero)
-				isPointerType := tType != nil && tType.Kind() == reflect.Pointer
-
-				if isPointerType {
-					// GetWorkflowSteps returns the underlying value, not the pointer
-					// So we compare against the dereferenced expectedOutput
-					expectedValue := reflect.ValueOf(expectedOutput).Elem().Interface()
-					assert.Equal(t, expectedValue, lastStep.Output, "Step output should match dereferenced expected output")
-				} else {
-					assert.Equal(t, expectedOutput, lastStep.Output, "Step output should match expected output")
-=======
 				// Should be an empty string
 				assert.Nil(t, lastStep.Output, "Step output should be nil")
 			} else {
@@ -171,46 +125,11 @@
 					err := json.Unmarshal([]byte(strValue), &decodedOutput)
 					require.NoError(t, err, "Failed to unmarshal step output to type T")
 					assert.Equal(t, expectedOutput, decodedOutput, "Step output should match expected output")
->>>>>>> 436704f9
 				}
 			}
 			assert.Nil(t, lastStep.Error)
 		}
 	})
-<<<<<<< HEAD
-
-	// Verify final state via ListWorkflows
-	t.Run("ListWorkflows", func(t *testing.T) {
-		wfs, err := ListWorkflows(executor,
-			WithWorkflowIDs([]string{handle.GetWorkflowID()}),
-			WithLoadInput(true), WithLoadOutput(true))
-		require.NoError(t, err)
-		require.Len(t, wfs, 1)
-		wf := wfs[0]
-		if isNilExpected {
-			assert.Nil(t, wf.Input, "Workflow input should be nil")
-			assert.Nil(t, wf.Output, "Workflow output should be nil")
-		} else {
-			require.NotNil(t, wf.Input)
-			require.NotNil(t, wf.Output)
-
-			// ListWorkflows decodes pointer types as their underlying value (not as pointers)
-			// So if T is a pointer type, we need to compare against the dereferenced value
-			zero := *new(T)
-			tType := reflect.TypeOf(zero)
-			isPointerType := tType != nil && tType.Kind() == reflect.Pointer
-
-			if isPointerType {
-				// ListWorkflows returns the underlying value, not the pointer
-				// So we compare against the dereferenced values
-				expectedInputValue := reflect.ValueOf(input).Elem().Interface()
-				expectedOutputValue := reflect.ValueOf(expectedOutput).Elem().Interface()
-				assert.Equal(t, expectedInputValue, wf.Input, "Workflow input should match dereferenced input")
-				assert.Equal(t, expectedOutputValue, wf.Output, "Workflow output should match dereferenced expected output")
-			} else {
-				assert.Equal(t, input, wf.Input)
-				assert.Equal(t, expectedOutput, wf.Output)
-=======
 
 	// Verify final state via ListWorkflows
 	t.Run("ListWorkflows", func(t *testing.T) {
@@ -253,7 +172,6 @@
 				err = json.Unmarshal([]byte(outputStr), &decodedOutput)
 				require.NoError(t, err, "Failed to unmarshal workflow output to type T")
 				assert.Equal(t, expectedOutput, decodedOutput, "Workflow output should match expected output")
->>>>>>> 436704f9
 			}
 		}
 	})
@@ -289,259 +207,6 @@
 	// Verify the received data matches what was sent
 	assert.Equal(t, input, senderResult, "Sender result should match input")
 	assert.Equal(t, input, receiverResult, "Received data should match sent data")
-<<<<<<< HEAD
-}
-
-// Helper function to test SetEvent/GetEvent communication
-func testSetGetEvent[T any](
-	t *testing.T,
-	executor DBOSContext,
-	setEventWorkflow Workflow[T, T],
-	getEventWorkflow Workflow[string, T],
-	input T,
-	setEventID string,
-	getEventID string,
-) {
-	t.Helper()
-
-	// Start setEvent workflow
-	setEventHandle, err := RunWorkflow(executor, setEventWorkflow, input, WithWorkflowID(setEventID))
-	require.NoError(t, err, "SetEvent workflow execution failed")
-
-	// Wait for setEvent to complete
-	setResult, err := setEventHandle.GetResult()
-	require.NoError(t, err, "SetEvent workflow should complete")
-
-	// Start getEvent workflow (will retrieve the event)
-	getEventHandle, err := RunWorkflow(executor, getEventWorkflow, setEventID, WithWorkflowID(getEventID))
-	require.NoError(t, err, "GetEvent workflow execution failed")
-
-	// Get the event result
-	getResult, err := getEventHandle.GetResult()
-	require.NoError(t, err, "GetEvent workflow should complete")
-
-	// Verify the event data matches what was set
-	assert.Equal(t, input, setResult, "SetEvent result should match input")
-	assert.Equal(t, input, getResult, "GetEvent data should match what was set")
-}
-
-type MyInt int
-type MyString string
-type IntSliceSlice [][]int
-
-// Test data structures for DBOS integration testing
-type TestData struct {
-	Message string
-	Value   int
-	Active  bool
-}
-
-// NestedTestData is a nested struct type for testing slices and maps of structs
-type NestedTestData struct {
-	Key   string
-	Count int
-}
-
-type TestWorkflowData struct {
-	ID           string
-	Message      string
-	Value        int
-	Active       bool
-	Data         TestData
-	Metadata     map[string]string
-	NestedSlice  []NestedTestData
-	NestedMap    map[NestedTestData]MyInt
-	StringPtr    *string
-	StringPtrPtr **string
-}
-
-// Test workflows and steps
-func serializerTestStep(_ context.Context, input TestWorkflowData) (TestWorkflowData, error) {
-	return input, nil
-}
-
-func serializerWorkflow(ctx DBOSContext, input TestWorkflowData) (TestWorkflowData, error) {
-	return RunAsStep(ctx, func(context context.Context) (TestWorkflowData, error) {
-		return serializerTestStep(context, input)
-	})
-}
-
-func serializerPointerValueWorkflow(ctx DBOSContext, input *TestWorkflowData) (*TestWorkflowData, error) {
-	return RunAsStep(ctx, func(context context.Context) (*TestWorkflowData, error) {
-		return input, nil
-	})
-}
-
-// makeTestWorkflow creates a generic workflow that simply returns the input.
-func makeTestWorkflow[T any]() Workflow[T, T] {
-	return func(ctx DBOSContext, input T) (T, error) {
-		return RunAsStep(ctx, func(context context.Context) (T, error) {
-			return input, nil
-		})
-	}
-}
-
-// Typed workflow functions for testing concrete signatures
-// These are now generated using makeTestWorkflow to reduce boilerplate
-var (
-	serializerIntWorkflow            = makeTestWorkflow[int]()
-	serializerIntPtrWorkflow         = makeTestWorkflow[*int]()
-	serializerIntSliceWorkflow       = makeTestWorkflow[[]int]()
-	serializerStringIntMapWorkflow   = makeTestWorkflow[map[string]int]()
-	serializerMyIntWorkflow          = makeTestWorkflow[MyInt]()
-	serializerMyStringWorkflow       = makeTestWorkflow[MyString]()
-	serializerMyStringSliceWorkflow  = makeTestWorkflow[[]MyString]()
-	serializerStringMyIntMapWorkflow = makeTestWorkflow[map[string]MyInt]()
-	serializerStringWorkflow         = makeTestWorkflow[string]()
-	serializerBoolWorkflow           = makeTestWorkflow[bool]()
-	serializerIntArrayWorkflow       = makeTestWorkflow[[3]int]()
-	serializerByteSliceWorkflow      = makeTestWorkflow[[]byte]()
-	// Recovery workflows for all types - these test encoding/decoding through recovery paths
-	recoveryIntWorkflow            = makeRecoveryWorkflow[int]()
-	recoveryStringWorkflow         = makeRecoveryWorkflow[string]()
-	recoveryIntPtrWorkflow         = makeRecoveryWorkflow[*int]()
-	recoveryIntSliceWorkflow       = makeRecoveryWorkflow[[]int]()
-	recoveryIntArrayWorkflow       = makeRecoveryWorkflow[[3]int]()
-	recoveryByteSliceWorkflow      = makeRecoveryWorkflow[[]byte]()
-	recoveryStringIntMapWorkflow   = makeRecoveryWorkflow[map[string]int]()
-	recoveryMyIntWorkflow          = makeRecoveryWorkflow[MyInt]()
-	recoveryMyStringWorkflow       = makeRecoveryWorkflow[MyString]()
-	recoveryMyStringSliceWorkflow  = makeRecoveryWorkflow[[]MyString]()
-	recoveryStringMyIntMapWorkflow = makeRecoveryWorkflow[map[string]MyInt]()
-	// Additional types: empty struct, nested collections, slices of pointers
-	recoveryEmptyStructWorkflow   = makeRecoveryWorkflow[struct{}]()
-	recoveryIntSliceSliceWorkflow = makeRecoveryWorkflow[IntSliceSlice]()
-	recoveryNestedMapWorkflow     = makeRecoveryWorkflow[map[string]map[string]int]()
-	recoveryIntPtrSliceWorkflow   = makeRecoveryWorkflow[[]*int]()
-)
-
-// makeSenderWorkflow creates a generic sender workflow that sends a message to a receiver workflow.
-func makeSenderWorkflow[T any]() Workflow[T, T] {
-	return func(ctx DBOSContext, input T) (T, error) {
-		receiverWorkflowID, err := GetWorkflowID(ctx)
-		if err != nil {
-			return *new(T), fmt.Errorf("failed to get workflow ID: %w", err)
-		}
-		destID := receiverWorkflowID + "-receiver"
-		err = Send(ctx, destID, input, "test-topic")
-		if err != nil {
-			return *new(T), fmt.Errorf("send failed: %w", err)
-		}
-		return input, nil
-	}
-}
-
-// makeReceiverWorkflow creates a generic receiver workflow that receives a message.
-func makeReceiverWorkflow[T any]() Workflow[T, T] {
-	return func(ctx DBOSContext, _ T) (T, error) {
-		received, err := Recv[T](ctx, "test-topic", 10*time.Second)
-		if err != nil {
-			return *new(T), fmt.Errorf("recv failed: %w", err)
-		}
-		return received, nil
-	}
-}
-
-// makeSetEventWorkflow creates a generic workflow that sets an event.
-func makeSetEventWorkflow[T any]() Workflow[T, T] {
-	return func(ctx DBOSContext, input T) (T, error) {
-		err := SetEvent(ctx, "test-key", input)
-		if err != nil {
-			return *new(T), fmt.Errorf("set event failed: %w", err)
-		}
-		return input, nil
-	}
-}
-
-// makeGetEventWorkflow creates a generic workflow that gets an event.
-func makeGetEventWorkflow[T any]() Workflow[string, T] {
-	return func(ctx DBOSContext, targetWorkflowID string) (T, error) {
-		event, err := GetEvent[T](ctx, targetWorkflowID, "test-key", 10*time.Second)
-		if err != nil {
-			return *new(T), fmt.Errorf("get event failed: %w", err)
-		}
-		return event, nil
-	}
-}
-
-// Typed Send/Recv workflows for various types
-var (
-	serializerIntSenderWorkflow      = makeSenderWorkflow[int]()
-	serializerIntReceiverWorkflow    = makeReceiverWorkflow[int]()
-	serializerIntPtrSenderWorkflow   = makeSenderWorkflow[*int]()
-	serializerIntPtrReceiverWorkflow = makeReceiverWorkflow[*int]()
-	serializerMyIntSenderWorkflow    = makeSenderWorkflow[MyInt]()
-	serializerMyIntReceiverWorkflow  = makeReceiverWorkflow[MyInt]()
-)
-
-// Typed SetEvent/GetEvent workflows for various types
-var (
-	serializerIntSetEventWorkflow    = makeSetEventWorkflow[int]()
-	serializerIntGetEventWorkflow    = makeGetEventWorkflow[int]()
-	serializerIntPtrSetEventWorkflow = makeSetEventWorkflow[*int]()
-	serializerIntPtrGetEventWorkflow = makeGetEventWorkflow[*int]()
-	serializerMyIntSetEventWorkflow  = makeSetEventWorkflow[MyInt]()
-	serializerMyIntGetEventWorkflow  = makeGetEventWorkflow[MyInt]()
-)
-
-func serializerErrorStep(_ context.Context, _ TestWorkflowData) (TestWorkflowData, error) {
-	return TestWorkflowData{}, fmt.Errorf("step error")
-}
-
-func serializerErrorWorkflow(ctx DBOSContext, input TestWorkflowData) (TestWorkflowData, error) {
-	return RunAsStep(ctx, func(context context.Context) (TestWorkflowData, error) {
-		return serializerErrorStep(context, input)
-	})
-}
-
-// Workflows for testing Send/Recv with non-basic types
-func serializerSenderWorkflow(ctx DBOSContext, input TestWorkflowData) (TestWorkflowData, error) {
-	receiverWorkflowID, err := GetWorkflowID(ctx)
-	if err != nil {
-		return TestWorkflowData{}, fmt.Errorf("failed to get workflow ID: %w", err)
-	}
-	// Add a suffix to create receiver workflow ID
-	destID := receiverWorkflowID + "-receiver"
-
-	err = Send(ctx, destID, input, "test-topic")
-	if err != nil {
-		return TestWorkflowData{}, fmt.Errorf("send failed: %w", err)
-	}
-	return input, nil
-}
-
-func serializerReceiverWorkflow(ctx DBOSContext, _ TestWorkflowData) (TestWorkflowData, error) {
-	// Receive a message with the expected type
-	received, err := Recv[TestWorkflowData](ctx, "test-topic", 10*time.Second)
-	if err != nil {
-		return TestWorkflowData{}, fmt.Errorf("recv failed: %w", err)
-	}
-	return received, nil
-}
-
-// Workflows for testing SetEvent/GetEvent with non-basic types
-func serializerSetEventWorkflow(ctx DBOSContext, input TestWorkflowData) (TestWorkflowData, error) {
-	err := SetEvent(ctx, "test-key", input)
-	if err != nil {
-		return TestWorkflowData{}, fmt.Errorf("set event failed: %w", err)
-	}
-	return input, nil
-}
-
-func serializerGetEventWorkflow(ctx DBOSContext, targetWorkflowID string) (TestWorkflowData, error) {
-	// Get the event with the expected type
-	event, err := GetEvent[TestWorkflowData](ctx, targetWorkflowID, "test-key", 10*time.Second)
-	if err != nil {
-		return TestWorkflowData{}, fmt.Errorf("get event failed: %w", err)
-	}
-	return event, nil
-}
-
-// Workflow for testing interface signature with manual gob registration
-var interfaceWorkflow = func(ctx DBOSContext, input TestDataProcessor) (TestDataProcessor, error) {
-	return RunAsStep(ctx, func(context context.Context) (TestDataProcessor, error) {
-		return input, nil
-=======
 }
 
 // Helper function to test SetEvent/GetEvent communication
@@ -959,636 +624,8 @@
 			var input map[string]int = nil
 			testAllSerializationPaths(t, executor, recoveryStringIntMapWorkflow, input, "recovery-string-int-map-nil-wf")
 		})
->>>>>>> 436704f9
-	})
-
-<<<<<<< HEAD
-// recoveryEventRegistry stores events for recovery workflows by workflow ID
-var recoveryEventRegistry = make(map[string]struct {
-	startEvent    *Event
-	blockingEvent *Event
-})
-
-// makeRecoveryWorkflow creates a generic recovery workflow that has an initial step
-// and then a blocking step that uses the output of the first step.
-// This is used to test workflow recovery with various types.
-// The workflow looks up events from recoveryEventRegistry using the workflow ID.
-func makeRecoveryWorkflow[T any]() Workflow[T, T] {
-	return func(ctx DBOSContext, input T) (T, error) {
-		// First step: return the input (tests encoding/decoding of type T)
-		firstStepOutput, err := RunAsStep(ctx, func(context context.Context) (T, error) {
-			return input, nil
-		}, WithStepName("FirstStep"))
-		if err != nil {
-			fmt.Printf("makeRecoveryWorkflow: FirstStep error: %v\n", err)
-			return *new(T), err
-		}
-
-		// Second step: blocking step that uses the first step's output
-		// This tests that the first step's output is correctly decoded
-		// If decoding fails or is incorrect, this step will fail
-		return RunAsStep(ctx, func(context context.Context) (T, error) {
-			workflowID, err := GetWorkflowID(ctx)
-			if err != nil {
-				return *new(T), fmt.Errorf("failed to get workflow ID: %w", err)
-			}
-			events, ok := recoveryEventRegistry[workflowID]
-			if !ok {
-				return *new(T), fmt.Errorf("no events registered for workflow ID: %s", workflowID)
-			}
-			events.startEvent.Set()
-			events.blockingEvent.Wait()
-			// Return the first step's output - this verifies correct decoding
-			// If the type was decoded incorrectly, this assignment/return will fail
-			return firstStepOutput, nil
-		}, WithStepName("BlockingStep"))
-	}
-}
-
-// serializerRecoveryWorkflow is a recovery workflow for TestWorkflowData type.
-// It uses the recoveryEventRegistry to look up events by workflow ID.
-func serializerRecoveryWorkflow(ctx DBOSContext, input TestWorkflowData) (TestWorkflowData, error) {
-	// First step: return the input (tests encoding/decoding of TestWorkflowData)
-	firstStepOutput, err := RunAsStep(ctx, func(context context.Context) (TestWorkflowData, error) {
-		return input, nil
-	}, WithStepName("FirstStep"))
-	if err != nil {
-		return TestWorkflowData{}, err
-	}
-
-	// Second step: blocking step that uses the first step's output
-	// This tests that the first step's output is correctly decoded
-	return RunAsStep(ctx, func(context context.Context) (TestWorkflowData, error) {
-		workflowID, err := GetWorkflowID(ctx)
-		if err != nil {
-			return TestWorkflowData{}, fmt.Errorf("failed to get workflow ID: %w", err)
-		}
-		events, ok := recoveryEventRegistry[workflowID]
-		if !ok {
-			return TestWorkflowData{}, fmt.Errorf("no events registered for workflow ID: %s", workflowID)
-		}
-		events.startEvent.Set()
-		events.blockingEvent.Wait()
-		// Return the first step's output - this verifies correct decoding
-		return firstStepOutput, nil
-	}, WithStepName("BlockingStep"))
-}
-
-// TestDataProcessor is an interface for testing workflows with interface signatures
-type TestDataProcessor interface {
-	Process(data string) string
-}
-
-// TestStringProcessor is a concrete implementation of TestDataProcessor
-type TestStringProcessor struct {
-	Prefix string
-}
-
-// Process implements the TestDataProcessor interface
-func (p *TestStringProcessor) Process(data string) string {
-	return p.Prefix + data
-}
-
-// TestSerializer tests that workflows use the configured serializer for input/output.
-//
-// This test suite uses recovery-based testing as the primary approach. All tests exercise
-// workflow recovery paths because:
-//  1. Recovery paths exercise all encoding/decoding scenarios that normal workflows do
-//  2. Recovery paths additionally test decoding from persisted state (database)
-//  3. This ensures that serialization works correctly even when workflows are recovered
-//     after a process restart or failure
-//
-// Each test:
-// - Starts a workflow with a blocking step
-// - Recovers the pending workflow from the database
-// - Verifies all read paths: HandleGetResult, ListWorkflows, GetWorkflowSteps, RetrieveWorkflow
-// - Ensures that both original and recovered handles produce correct results
-//
-// The suite covers: scalars, pointers (single level only, nested pointers not supported),
-// slices, arrays, byte slices, maps, and custom types. It also tests Send/Recv and
-// SetEvent/GetEvent communication patterns.
-func TestSerializer(t *testing.T) {
-	t.Run("Gob", func(t *testing.T) {
-		executor := setupDBOS(t, true, true)
-
-		// Create a test queue for queued workflow tests
-		testQueue := NewWorkflowQueue(executor, "serializer-test-queue")
-
-		// Register workflows
-		RegisterWorkflow(executor, serializerWorkflow)
-		RegisterWorkflow(executor, serializerPointerValueWorkflow)
-		RegisterWorkflow(executor, serializerErrorWorkflow)
-		RegisterWorkflow(executor, serializerSenderWorkflow)
-		RegisterWorkflow(executor, serializerReceiverWorkflow)
-		RegisterWorkflow(executor, serializerSetEventWorkflow)
-		RegisterWorkflow(executor, serializerGetEventWorkflow)
-		RegisterWorkflow(executor, serializerRecoveryWorkflow)
-		// Register typed workflows for concrete signatures
-		RegisterWorkflow(executor, serializerIntWorkflow)
-		RegisterWorkflow(executor, serializerIntPtrWorkflow)
-		RegisterWorkflow(executor, serializerIntSliceWorkflow)
-		RegisterWorkflow(executor, serializerStringIntMapWorkflow)
-		RegisterWorkflow(executor, serializerMyIntWorkflow)
-		RegisterWorkflow(executor, serializerMyStringWorkflow)
-		RegisterWorkflow(executor, serializerMyStringSliceWorkflow)
-		RegisterWorkflow(executor, serializerStringMyIntMapWorkflow)
-		RegisterWorkflow(executor, serializerStringWorkflow)
-		RegisterWorkflow(executor, serializerBoolWorkflow)
-		RegisterWorkflow(executor, serializerIntArrayWorkflow)
-		RegisterWorkflow(executor, serializerByteSliceWorkflow)
-		// Register recovery workflows for all types
-		RegisterWorkflow(executor, recoveryIntWorkflow)
-		RegisterWorkflow(executor, recoveryStringWorkflow)
-		RegisterWorkflow(executor, recoveryIntPtrWorkflow)
-		RegisterWorkflow(executor, recoveryIntSliceWorkflow)
-		RegisterWorkflow(executor, recoveryIntArrayWorkflow)
-		RegisterWorkflow(executor, recoveryByteSliceWorkflow)
-		RegisterWorkflow(executor, recoveryStringIntMapWorkflow)
-		RegisterWorkflow(executor, recoveryMyIntWorkflow)
-		RegisterWorkflow(executor, recoveryMyStringWorkflow)
-		RegisterWorkflow(executor, recoveryMyStringSliceWorkflow)
-		RegisterWorkflow(executor, recoveryStringMyIntMapWorkflow)
-		// Register additional recovery workflows
-		RegisterWorkflow(executor, recoveryEmptyStructWorkflow)
-		RegisterWorkflow(executor, recoveryIntSliceSliceWorkflow)
-		RegisterWorkflow(executor, recoveryNestedMapWorkflow)
-		RegisterWorkflow(executor, recoveryIntPtrSliceWorkflow)
-		// Register typed Send/Recv workflows
-		RegisterWorkflow(executor, serializerIntSenderWorkflow)
-		RegisterWorkflow(executor, serializerIntReceiverWorkflow)
-		RegisterWorkflow(executor, serializerIntPtrSenderWorkflow)
-		RegisterWorkflow(executor, serializerIntPtrReceiverWorkflow)
-		RegisterWorkflow(executor, serializerMyIntSenderWorkflow)
-		RegisterWorkflow(executor, serializerMyIntReceiverWorkflow)
-		// Register typed SetEvent/GetEvent workflows
-		RegisterWorkflow(executor, serializerIntSetEventWorkflow)
-		RegisterWorkflow(executor, serializerIntGetEventWorkflow)
-		RegisterWorkflow(executor, serializerIntPtrSetEventWorkflow)
-		RegisterWorkflow(executor, serializerIntPtrGetEventWorkflow)
-		RegisterWorkflow(executor, serializerMyIntSetEventWorkflow)
-		RegisterWorkflow(executor, serializerMyIntGetEventWorkflow)
-
-		// Register workflow with interface signature for manual gob registration test
-		RegisterWorkflow(executor, interfaceWorkflow)
-
-		// Register recovery workflow for *TestWorkflowData (used in NilPointer test)
-		recoveryPtrWorkflow := makeRecoveryWorkflow[*TestWorkflowData]()
-		RegisterWorkflow(executor, recoveryPtrWorkflow)
-
-		// Define workflows for RunAsStep nested pointer validation tests
-		nestedPtrStepWorkflow := func(ctx DBOSContext, input int) (int, error) {
-			_, err := RunAsStep(ctx, func(context context.Context) (**int, error) {
-				return nil, nil
-			})
-			if err != nil {
-				return 0, err
-			}
-			return input, nil
-		}
-
-		tripleNestedPtrStepWorkflow := func(ctx DBOSContext, input int) (int, error) {
-			_, err := RunAsStep(ctx, func(context context.Context) (***int, error) {
-				return nil, nil
-			})
-			if err != nil {
-				return 0, err
-			}
-			return input, nil
-		}
-
-		// Register workflows for RunAsStep nested pointer validation
-		RegisterWorkflow(executor, nestedPtrStepWorkflow)
-		RegisterWorkflow(executor, tripleNestedPtrStepWorkflow)
-
-		// Test nested pointer validation - these tests only check registration, not execution
-		// so they can run before Launch using the main executor
-		t.Run("NestedPointerValidation_Registration", func(t *testing.T) {
-			// Test RegisterWorkflow with nested pointer input type
-			t.Run("RegisterWorkflowWithNestedPointerInput", func(t *testing.T) {
-				nestedPtrInputWorkflow := func(ctx DBOSContext, input **int) (int, error) {
-					return 0, nil
-				}
-				require.Panics(t, func() {
-					RegisterWorkflow(executor, nestedPtrInputWorkflow)
-				}, "RegisterWorkflow should panic when input type is a nested pointer")
-			})
-
-			// Test RegisterWorkflow with nested pointer return type
-			t.Run("RegisterWorkflowWithNestedPointerReturn", func(t *testing.T) {
-				nestedPtrReturnWorkflow := func(ctx DBOSContext, input int) (**int, error) {
-					return nil, nil
-				}
-				require.Panics(t, func() {
-					RegisterWorkflow(executor, nestedPtrReturnWorkflow)
-				}, "RegisterWorkflow should panic when return type is a nested pointer")
-			})
-
-			// Test RegisterWorkflow with triple nested pointer
-			t.Run("RegisterWorkflowWithTripleNestedPointer", func(t *testing.T) {
-				tripleNestedWorkflow := func(ctx DBOSContext, input ***int) (int, error) {
-					return 0, nil
-				}
-				require.Panics(t, func() {
-					RegisterWorkflow(executor, tripleNestedWorkflow)
-				}, "RegisterWorkflow should panic when input type is a triple nested pointer")
-			})
-		})
-
-		err := Launch(executor)
-		require.NoError(t, err)
-		defer Shutdown(executor, 10*time.Second)
-
-		// Test workflow with comprehensive data structure
-		t.Run("ComprehensiveValues", func(t *testing.T) {
-			strPtr := "pointer value"
-			strPtrPtr := &strPtr
-			input := TestWorkflowData{
-				ID:       "test-id",
-				Message:  "test message",
-				Value:    42,
-				Active:   true,
-				Data:     TestData{Message: "embedded", Value: 123, Active: false},
-				Metadata: map[string]string{"key": "value"},
-				NestedSlice: []NestedTestData{
-					{Key: "nested1", Count: 10},
-					{Key: "nested2", Count: 20},
-				},
-				NestedMap: map[NestedTestData]MyInt{
-					{Key: "map-key1", Count: 1}: MyInt(100),
-					{Key: "map-key2", Count: 2}: MyInt(200),
-				},
-				StringPtr:    &strPtr,
-				StringPtrPtr: &strPtrPtr,
-			}
-
-			testAllSerializationPaths(t, executor, serializerRecoveryWorkflow, input, "comprehensive-values-wf")
-		})
-
-		// Test nil values with pointer type workflow
-		t.Run("NilPointer", func(t *testing.T) {
-			testAllSerializationPaths(t, executor, recoveryPtrWorkflow, (*TestWorkflowData)(nil), "nil-pointer-wf")
-		})
-
-		// Test error values
-		t.Run("ErrorValues", func(t *testing.T) {
-			input := TestWorkflowData{
-				ID:       "error-test-id",
-				Message:  "error test",
-				Value:    123,
-				Active:   true,
-				Data:     TestData{Message: "error data", Value: 456, Active: false},
-				Metadata: map[string]string{"type": "error"},
-				NestedSlice: []NestedTestData{
-					{Key: "error-nested", Count: 99},
-				},
-				NestedMap: map[NestedTestData]MyInt{
-					{Key: "error-key", Count: 999}: MyInt(999),
-				},
-				StringPtr:    nil,
-				StringPtrPtr: nil,
-			}
-
-			handle, err := RunWorkflow(executor, serializerErrorWorkflow, input)
-			require.NoError(t, err, "Error workflow execution failed")
-
-			// 1. Test with handle.GetResult()
-			t.Run("HandleGetResult", func(t *testing.T) {
-				_, err := handle.GetResult()
-				require.Error(t, err, "Should get step error")
-				assert.Contains(t, err.Error(), "step error", "Error message should be preserved")
-			})
-
-			// 2. Test with GetWorkflowSteps
-			t.Run("GetWorkflowSteps", func(t *testing.T) {
-				steps, err := GetWorkflowSteps(executor, handle.GetWorkflowID())
-				require.NoError(t, err, "Failed to get workflow steps")
-				require.Len(t, steps, 1, "Expected 1 step")
-
-				step := steps[0]
-				require.NotNil(t, step.Error, "Step should have error")
-				assert.Contains(t, step.Error.Error(), "step error", "Step error should be preserved")
-			})
-		})
-
-		// Test Send/Recv with non-basic types
-		t.Run("SendRecv", func(t *testing.T) {
-			strPtr := "sendrecv pointer"
-			strPtrPtr := &strPtr
-			input := TestWorkflowData{
-				ID:       "sendrecv-test-id",
-				Message:  "test message",
-				Value:    99,
-				Active:   true,
-				Data:     TestData{Message: "nested", Value: 200, Active: true},
-				Metadata: map[string]string{"comm": "sendrecv"},
-				NestedSlice: []NestedTestData{
-					{Key: "sendrecv-nested", Count: 50},
-				},
-				NestedMap: map[NestedTestData]MyInt{
-					{Key: "sendrecv-key", Count: 5}: MyInt(500),
-				},
-				StringPtr:    &strPtr,
-				StringPtrPtr: &strPtrPtr,
-			}
-
-			testSendRecv(t, executor, serializerSenderWorkflow, serializerReceiverWorkflow, input, "sender-wf")
-		})
-
-		// Test SetEvent/GetEvent with non-basic types
-		t.Run("SetGetEvent", func(t *testing.T) {
-			strPtr := "event pointer"
-			strPtrPtr := &strPtr
-			input := TestWorkflowData{
-				ID:       "event-test-id",
-				Message:  "event message",
-				Value:    77,
-				Active:   false,
-				Data:     TestData{Message: "event nested", Value: 333, Active: true},
-				Metadata: map[string]string{"type": "event"},
-				NestedSlice: []NestedTestData{
-					{Key: "event-nested1", Count: 30},
-					{Key: "event-nested2", Count: 40},
-				},
-				NestedMap: map[NestedTestData]MyInt{
-					{Key: "event-key1", Count: 3}: MyInt(300),
-					{Key: "event-key2", Count: 4}: MyInt(400),
-				},
-				StringPtr:    &strPtr,
-				StringPtrPtr: &strPtrPtr,
-			}
-
-			testSetGetEvent(t, executor, serializerSetEventWorkflow, serializerGetEventWorkflow, input, "setevent-wf", "getevent-wf")
-		})
-
-		// Test typed Send/Recv and SetEvent/GetEvent with various types
-		t.Run("TypedSendRecvAndSetGetEvent", func(t *testing.T) {
-			// Test int (scalar type)
-			t.Run("Int", func(t *testing.T) {
-				input := 42
-				testSendRecv(t, executor, serializerIntSenderWorkflow, serializerIntReceiverWorkflow, input, "typed-int-sender-wf")
-				testSetGetEvent(t, executor, serializerIntSetEventWorkflow, serializerIntGetEventWorkflow, input, "typed-int-setevent-wf", "typed-int-getevent-wf")
-			})
-
-			// Test MyInt (user defined type)
-			t.Run("MyInt", func(t *testing.T) {
-				input := MyInt(73)
-				testSendRecv(t, executor, serializerMyIntSenderWorkflow, serializerMyIntReceiverWorkflow, input, "typed-myint-sender-wf")
-				testSetGetEvent(t, executor, serializerMyIntSetEventWorkflow, serializerMyIntGetEventWorkflow, input, "typed-myint-setevent-wf", "typed-myint-getevent-wf")
-			})
-
-			// Test *int (pointer type, set)
-			t.Run("IntPtrSet", func(t *testing.T) {
-				v := 99
-				input := &v
-				testSendRecv(t, executor, serializerIntPtrSenderWorkflow, serializerIntPtrReceiverWorkflow, input, "typed-intptr-set-sender-wf")
-				testSetGetEvent(t, executor, serializerIntPtrSetEventWorkflow, serializerIntPtrGetEventWorkflow, input, "typed-intptr-set-setevent-wf", "typed-intptr-set-getevent-wf")
-			})
-
-			// Test *int (pointer type, nil)
-			t.Run("IntPtrNil", func(t *testing.T) {
-				var input *int = nil
-				testSendRecv(t, executor, serializerIntPtrSenderWorkflow, serializerIntPtrReceiverWorkflow, input, "typed-intptr-nil-sender-wf")
-				testSetGetEvent(t, executor, serializerIntPtrSetEventWorkflow, serializerIntPtrGetEventWorkflow, input, "typed-intptr-nil-setevent-wf", "typed-intptr-nil-getevent-wf")
-			})
-		})
-
-		// Test queued workflow with TestWorkflowData type
-		t.Run("QueuedWorkflow", func(t *testing.T) {
-			strPtr := "queued pointer"
-			strPtrPtr := &strPtr
-			input := TestWorkflowData{
-				ID:       "queued-test-id",
-				Message:  "queued test message",
-				Value:    456,
-				Active:   false,
-				Data:     TestData{Message: "queued nested", Value: 789, Active: true},
-				Metadata: map[string]string{"type": "queued"},
-				NestedSlice: []NestedTestData{
-					{Key: "queued-nested", Count: 222},
-				},
-				NestedMap: map[NestedTestData]MyInt{
-					{Key: "queued-key", Count: 22}: MyInt(2222),
-				},
-				StringPtr:    &strPtr,
-				StringPtrPtr: &strPtrPtr,
-			}
-
-			// Start workflow with queue option
-			handle, err := RunWorkflow(executor, serializerWorkflow, input, WithWorkflowID("serializer-queued-wf"), WithQueue(testQueue.Name))
-			require.NoError(t, err, "failed to start queued workflow")
-
-			// Get result from the handle
-			result, err := handle.GetResult()
-			require.NoError(t, err, "queued workflow should complete successfully")
-			assert.Equal(t, input, result, "queued workflow result should match input")
-		})
-
-		t.Run("Scalars", func(t *testing.T) {
-			testAllSerializationPaths(t, executor, recoveryIntWorkflow, 42, "recovery-int-wf")
-		})
-
-		t.Run("EmptyString", func(t *testing.T) {
-			testAllSerializationPaths(t, executor, recoveryStringWorkflow, "", "recovery-empty-string-wf")
-		})
-
-		// Pointer variants (single level only, nested pointers not supported)
-		t.Run("Pointers", func(t *testing.T) {
-			t.Run("NonNil", func(t *testing.T) {
-				v := 123
-				input := &v
-				testAllSerializationPaths(t, executor, recoveryIntPtrWorkflow, input, "recovery-int-ptr-wf")
-			})
-
-			t.Run("Nil", func(t *testing.T) {
-				var input *int = nil
-				testAllSerializationPaths(t, executor, recoveryIntPtrWorkflow, input, "recovery-int-ptr-nil-wf")
-			})
-		})
-
-		t.Run("SlicesAndArrays", func(t *testing.T) {
-			t.Run("NonEmptySlice", func(t *testing.T) {
-				input := []int{1, 2, 3}
-				testAllSerializationPaths(t, executor, recoveryIntSliceWorkflow, input, "recovery-int-slice-wf")
-			})
-
-			t.Run("NilSlice", func(t *testing.T) {
-				var input []int = nil
-				testAllSerializationPaths(t, executor, recoveryIntSliceWorkflow, input, "recovery-int-slice-nil-wf")
-			})
-
-			t.Run("Array", func(t *testing.T) {
-				input := [3]int{1, 2, 3}
-				testAllSerializationPaths(t, executor, recoveryIntArrayWorkflow, input, "recovery-int-array-wf")
-			})
-		})
-
-		t.Run("ByteSlices", func(t *testing.T) {
-			t.Run("NonEmpty", func(t *testing.T) {
-				input := []byte{1, 2, 3, 4, 5}
-				testAllSerializationPaths(t, executor, recoveryByteSliceWorkflow, input, "recovery-byte-slice-wf")
-			})
-
-			t.Run("Nil", func(t *testing.T) {
-				var input []byte = nil
-				testAllSerializationPaths(t, executor, recoveryByteSliceWorkflow, input, "recovery-byte-slice-nil-wf")
-			})
-		})
-
-		t.Run("Maps", func(t *testing.T) {
-			t.Run("NonEmptyMap", func(t *testing.T) {
-				input := map[string]int{"x": 1, "y": 2}
-				testAllSerializationPaths(t, executor, recoveryStringIntMapWorkflow, input, "recovery-string-int-map-wf")
-			})
-
-			t.Run("NilMap", func(t *testing.T) {
-				var input map[string]int = nil
-				testAllSerializationPaths(t, executor, recoveryStringIntMapWorkflow, input, "recovery-string-int-map-nil-wf")
-			})
-		})
-
-		t.Run("CustomTypes", func(t *testing.T) {
-			t.Run("MyInt", func(t *testing.T) {
-				input := MyInt(7)
-				testAllSerializationPaths(t, executor, recoveryMyIntWorkflow, input, "recovery-myint-wf")
-			})
-
-			t.Run("MyString", func(t *testing.T) {
-				input := MyString("zeta")
-				testAllSerializationPaths(t, executor, recoveryMyStringWorkflow, input, "recovery-mystring-wf")
-			})
-
-			t.Run("MyStringSlice", func(t *testing.T) {
-				input := []MyString{"a", "b"}
-				testAllSerializationPaths(t, executor, recoveryMyStringSliceWorkflow, input, "recovery-mystring-slice-wf")
-			})
-
-			t.Run("StringMyIntMap", func(t *testing.T) {
-				input := map[string]MyInt{"k": 9}
-				testAllSerializationPaths(t, executor, recoveryStringMyIntMapWorkflow, input, "recovery-string-myint-map-wf")
-			})
-		})
-
-		// Empty struct
-		t.Run("EmptyStruct", func(t *testing.T) {
-			input := struct{}{}
-			testAllSerializationPaths(t, executor, recoveryEmptyStructWorkflow, input, "recovery-empty-struct-wf")
-		})
-
-		// Nested collections
-		t.Run("NestedCollections", func(t *testing.T) {
-			t.Run("SliceOfSlices", func(t *testing.T) {
-				input := IntSliceSlice{{1, 2}, {3, 4, 5}}
-				testAllSerializationPaths(t, executor, recoveryIntSliceSliceWorkflow, input, "recovery-int-slice-slice-wf")
-			})
-
-			t.Run("NestedMap", func(t *testing.T) {
-				input := map[string]map[string]int{
-					"outer1": {"inner1": 1, "inner2": 2},
-					"outer2": {"inner3": 3},
-				}
-				testAllSerializationPaths(t, executor, recoveryNestedMapWorkflow, input, "recovery-nested-map-wf")
-			})
-		})
-
-		// Slices of pointers
-		t.Run("SliceOfPointers", func(t *testing.T) {
-			t.Run("NonNil", func(t *testing.T) {
-				v1 := 10
-				v2 := 20
-				v3 := 30
-				input := []*int{&v1, &v2, &v3}
-				testAllSerializationPaths(t, executor, recoveryIntPtrSliceWorkflow, input, "recovery-int-ptr-slice-wf")
-			})
-
-			t.Run("NilSlice", func(t *testing.T) {
-				var input []*int = nil
-				testAllSerializationPaths(t, executor, recoveryIntPtrSliceWorkflow, input, "recovery-int-ptr-slice-nil-wf")
-			})
-		})
-
-		// Test workflow with interface signature and manual gob registration
-		t.Run("InterfaceWithManualGobRegistration", func(t *testing.T) {
-			// Create an instance of the concrete implementation
-			processor := &TestStringProcessor{Prefix: "Processed: "}
-
-			// Run the workflow with explicit type parameters (needed because processor is *TestStringProcessor but workflow expects TestDataProcessor interface)
-			handle, err := RunWorkflow[TestDataProcessor](executor, interfaceWorkflow, processor)
-			require.NoError(t, err, "Workflow execution failed")
-
-			// Helper function to verify TestStringProcessor
-			verifyProcessor := func(t *testing.T, actual any, name string) {
-				t.Helper()
-				require.NotNil(t, actual, "%s should not be nil", name)
-				processor, ok := actual.(*TestStringProcessor)
-				require.True(t, ok, "%s should be *TestStringProcessor, got %T", name, actual)
-				assert.Equal(t, "Processed: ", processor.Prefix, "%s Prefix should match", name)
-				// Verify the interface method works
-				processed := processor.Process("test")
-				assert.Equal(t, "Processed: test", processed, "%s Process method should work", name)
-			}
-
-			t.Run("HandleGetResult", func(t *testing.T) {
-				result, err := handle.GetResult()
-				require.NoError(t, err, "Failed to get workflow result")
-				verifyProcessor(t, result, "Result")
-			})
-
-			t.Run("ListWorkflows", func(t *testing.T) {
-				wfs, err := ListWorkflows(executor,
-					WithWorkflowIDs([]string{handle.GetWorkflowID()}),
-					WithLoadInput(true), WithLoadOutput(true))
-				require.NoError(t, err)
-				require.Len(t, wfs, 1)
-				wf := wfs[0]
-				require.NotNil(t, wf.Input, "Workflow input should not be nil")
-				require.NotNil(t, wf.Output, "Workflow output should not be nil")
-				verifyProcessor(t, wf.Input, "Workflow input")
-				verifyProcessor(t, wf.Output, "Workflow output")
-			})
-
-			t.Run("GetWorkflowSteps", func(t *testing.T) {
-				steps, err := GetWorkflowSteps(executor, handle.GetWorkflowID())
-				require.NoError(t, err)
-				require.Len(t, steps, 1)
-				step := steps[0]
-				require.NotNil(t, step.Output, "Step output should not be nil")
-				verifyProcessor(t, step.Output, "Step output")
-				assert.Nil(t, step.Error)
-			})
-
-			t.Run("RetrieveWorkflow", func(t *testing.T) {
-				h2, err := RetrieveWorkflow[TestDataProcessor](executor, handle.GetWorkflowID())
-				require.NoError(t, err)
-				result, err := h2.GetResult()
-				require.NoError(t, err, "Failed to get retrieved workflow result")
-				verifyProcessor(t, result, "Retrieved workflow result")
-			})
-		})
-
-		// Test nested pointer validation with RunAsStep
-		t.Run("NestedPointerValidation_RunAsStep", func(t *testing.T) {
-			// Test RunAsStep with nested pointer return type
-			t.Run("RunAsStepWithNestedPointerReturn", func(t *testing.T) {
-				handle, err := RunWorkflow(executor, nestedPtrStepWorkflow, 42)
-				require.NoError(t, err, "Workflow should start successfully")
-
-				_, err = handle.GetResult()
-				require.Error(t, err, "Step execution should fail with nested pointer return type")
-				assert.Contains(t, err.Error(), "nested pointer types are not supported", "Error should mention nested pointer types")
-			})
-
-			// Test RunAsStep with triple nested pointer return type
-			t.Run("RunAsStepWithTripleNestedPointerReturn", func(t *testing.T) {
-				handle, err := RunWorkflow(executor, tripleNestedPtrStepWorkflow, 42)
-				require.NoError(t, err, "Workflow should start successfully")
-
-				_, err = handle.GetResult()
-				require.Error(t, err, "Step execution should fail with triple nested pointer return type")
-				assert.Contains(t, err.Error(), "nested pointer types are not supported", "Error should mention nested pointer types")
-			})
-		})
-
-=======
+	})
+
 	t.Run("CustomTypes", func(t *testing.T) {
 		t.Run("MyInt", func(t *testing.T) {
 			input := MyInt(7)
@@ -1801,6 +838,5 @@
 		result, err := handle.GetResult()
 		require.NoError(t, err, "queued workflow should complete successfully")
 		assert.Equal(t, input, result, "queued workflow result should match input")
->>>>>>> 436704f9
 	})
 }