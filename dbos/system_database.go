package dbos

import (
	"context"
	_ "embed"
	"errors"
	"fmt"
	"log/slog"
<<<<<<< HEAD
	"math"
	"math/rand"
	"net/url"
=======
>>>>>>> a84a07eb
	"strings"
	"sync"
	"time"

	"github.com/jackc/pgx/v5"
	"github.com/jackc/pgx/v5/pgconn"
	"github.com/jackc/pgx/v5/pgxpool"
)

/*******************************/
/******* INTERFACE ********/
/*******************************/

type systemDatabase interface {
	// SysDB management
	launch(ctx context.Context)
	shutdown(ctx context.Context, timeout time.Duration)
	resetSystemDB(ctx context.Context) error

	// Workflows
	insertWorkflowStatus(ctx context.Context, input insertWorkflowStatusDBInput) (*insertWorkflowResult, error)
	listWorkflows(ctx context.Context, input listWorkflowsDBInput) ([]WorkflowStatus, error)
	updateWorkflowOutcome(ctx context.Context, input updateWorkflowOutcomeDBInput) error
	awaitWorkflowResult(ctx context.Context, workflowID string) (any, error)
	cancelWorkflow(ctx context.Context, workflowID string) error
	cancelAllBefore(ctx context.Context, cutoffTime time.Time) error
	resumeWorkflow(ctx context.Context, workflowID string) error
	forkWorkflow(ctx context.Context, input forkWorkflowDBInput) error

	// Child workflows
	recordChildWorkflow(ctx context.Context, input recordChildWorkflowDBInput) error
	checkChildWorkflow(ctx context.Context, workflowUUID string, functionID int) (*string, error)
	recordChildGetResult(ctx context.Context, input recordChildGetResultDBInput) error

	// Steps
	recordOperationResult(ctx context.Context, input recordOperationResultDBInput) error
	checkOperationExecution(ctx context.Context, input checkOperationExecutionDBInput) (*recordedResult, error)
	getWorkflowSteps(ctx context.Context, workflowID string) ([]StepInfo, error)

	// Communication (special steps)
	send(ctx context.Context, input WorkflowSendInput) error
	recv(ctx context.Context, input recvInput) (any, error)
	setEvent(ctx context.Context, input WorkflowSetEventInput) error
	getEvent(ctx context.Context, input getEventInput) (any, error)

	// Timers (special steps)
	sleep(ctx context.Context, duration time.Duration) (time.Duration, error)

	// Queues
	dequeueWorkflows(ctx context.Context, input dequeueWorkflowsInput) ([]dequeuedWorkflow, error)
	clearQueueAssignment(ctx context.Context, workflowID string) (bool, error)

	// Garbage collection
	garbageCollectWorkflows(ctx context.Context, input garbageCollectWorkflowsInput) error
}

type sysDB struct {
	pool                           *pgxpool.Pool
	notificationListenerConnection *pgconn.PgConn
	notificationLoopDone           chan struct{}
	notificationsMap               *sync.Map
	logger                         *slog.Logger
	launched                       bool
}

/*******************************/
/******* INITIALIZATION ********/
/*******************************/

// createDatabaseIfNotExists creates the database if it doesn't exist
func createDatabaseIfNotExists(ctx context.Context, databaseURL string, logger *slog.Logger) error {
	// Connect to the postgres database
	parsedURL, err := pgx.ParseConfig(databaseURL)
	if err != nil {
		return newInitializationError(fmt.Sprintf("failed to parse database URL: %v", err))
	}

	dbName := parsedURL.Database
	if dbName == "" {
		return newInitializationError("database name not found in URL")
	}

	serverURL := parsedURL.Copy()
	serverURL.Database = "postgres"
	conn, err := pgx.ConnectConfig(ctx, serverURL)
	if err != nil {
		return newInitializationError(fmt.Sprintf("failed to connect to PostgreSQL server: %v", err))
	}
	defer conn.Close(ctx)

	// Create the system database if it doesn't exist
	var exists bool
	err = conn.QueryRow(ctx,
		"SELECT EXISTS(SELECT 1 FROM pg_database WHERE datname = $1)", dbName).Scan(&exists)
	if err != nil {
		return newInitializationError(fmt.Sprintf("failed to check if database exists: %v", err))
	}
	if !exists {
		createSQL := fmt.Sprintf("CREATE DATABASE %s", pgx.Identifier{dbName}.Sanitize())
		_, err = conn.Exec(ctx, createSQL)
		if err != nil {
			return newInitializationError(fmt.Sprintf("failed to create database %s: %v", dbName, err))
		}
		logger.Info("Database created", "name", dbName)
	}

	return nil
}

//go:embed migrations/1_initial_dbos_schema.sql
var migration1 string

type migrationFile struct {
	version int64
	sql     string
}

// migrations contains all migration files with their version numbers
var migrations = []migrationFile{
	{version: 1, sql: migration1},
}

const (
	_DBOS_MIGRATION_TABLE = "dbos_migrations"

	// PostgreSQL error codes
	_PG_ERROR_UNIQUE_VIOLATION      = "23505"
	_PG_ERROR_FOREIGN_KEY_VIOLATION = "23503"

	// Notification channels
	_DBOS_NOTIFICATIONS_CHANNEL   = "dbos_notifications_channel"
	_DBOS_WORKFLOW_EVENTS_CHANNEL = "dbos_workflow_events_channel"

	// Database retry timeouts
	_DB_CONNECTION_RETRY_BASE_DELAY  = 1 * time.Second
	_DB_CONNECTION_RETRY_FACTOR      = 2
	_DB_CONNECTION_RETRY_MAX_RETRIES = 10
	_DB_CONNECTION_MAX_DELAY         = 120 * time.Second
	_DB_RETRY_INTERVAL               = 1 * time.Second
)

func runMigrations(databaseURL string) error {
	// Connect to the database
	pool, err := pgxpool.New(context.Background(), databaseURL)
	if err != nil {
		return fmt.Errorf("failed to create connection pool: %v", err)
	}
	defer pool.Close()

	// Begin transaction for atomic migration execution
	ctx := context.Background()
	tx, err := pool.Begin(ctx)
	if err != nil {
		return fmt.Errorf("failed to begin transaction: %v", err)
	}
	defer tx.Rollback(ctx)

	// Create the DBOS schema if it doesn't exist
	_, err = tx.Exec(ctx, "CREATE SCHEMA IF NOT EXISTS dbos")
	if err != nil {
		return fmt.Errorf("failed to create DBOS schema: %v", err)
	}

	// Create the migrations table if it doesn't exist
	createTableQuery := fmt.Sprintf(`CREATE TABLE IF NOT EXISTS dbos.%s (
		version BIGINT NOT NULL PRIMARY KEY
	)`, _DBOS_MIGRATION_TABLE)

	_, err = tx.Exec(ctx, createTableQuery)
	if err != nil {
		return fmt.Errorf("failed to create migrations table: %v", err)
	}

	// Get current migration version
	var currentVersion int64 = 0
	query := fmt.Sprintf("SELECT version FROM dbos.%s LIMIT 1", _DBOS_MIGRATION_TABLE)
	err = tx.QueryRow(ctx, query).Scan(&currentVersion)
	if err != nil && err != pgx.ErrNoRows {
		return fmt.Errorf("failed to get current migration version: %v", err)
	}

	// Use the embedded migrations slice

	// Apply migrations starting from the next version
	for _, migration := range migrations {
		if migration.version <= currentVersion {
			continue
		}

		// Execute the migration SQL
		_, err = tx.Exec(ctx, migration.sql)
		if err != nil {
			return fmt.Errorf("failed to execute migration %d: %v", migration.version, err)
		}

		// Update the migration version
		if currentVersion == 0 {
			// Insert first migration record
			insertQuery := fmt.Sprintf("INSERT INTO dbos.%s (version) VALUES ($1)", _DBOS_MIGRATION_TABLE)
			_, err = tx.Exec(ctx, insertQuery, migration.version)
		} else {
			// Update existing migration record
			updateQuery := fmt.Sprintf("UPDATE dbos.%s SET version = $1", _DBOS_MIGRATION_TABLE)
			_, err = tx.Exec(ctx, updateQuery, migration.version)
		}
		if err != nil {
			return fmt.Errorf("failed to update migration version to %d: %v", migration.version, err)
		}

		currentVersion = migration.version
	}

	// Commit the transaction
	if err := tx.Commit(ctx); err != nil {
		return fmt.Errorf("failed to commit migration transaction: %v", err)
	}

	return nil
}

// New creates a new SystemDatabase instance and runs migrations
func newSystemDatabase(ctx context.Context, databaseURL string, logger *slog.Logger) (systemDatabase, error) {
	// Create the database if it doesn't exist
	if err := createDatabaseIfNotExists(ctx, databaseURL, logger); err != nil {
		return nil, fmt.Errorf("failed to create database: %v", err)
	}

	// Run migrations first
	if err := runMigrations(databaseURL); err != nil {
		return nil, fmt.Errorf("failed to run migrations: %v", err)
	}

	// Parse the connection string to get a config
	config, err := pgxpool.ParseConfig(databaseURL)
	if err != nil {
		return nil, fmt.Errorf("failed to parse database URL: %v", err)
	}
	// Set pool configuration
	config.MaxConns = 20
	config.MinConns = 0
	config.MaxConnLifetime = time.Hour
	config.MaxConnIdleTime = time.Minute * 5

	// Add acquire timeout to prevent indefinite blocking
	config.ConnConfig.ConnectTimeout = 10 * time.Second

	// Create pool with configuration
	pool, err := pgxpool.NewWithConfig(ctx, config)
	if err != nil {
		return nil, fmt.Errorf("failed to create connection pool: %v", err)
	}

	// Test the connection
	if err := pool.Ping(ctx); err != nil {
		pool.Close()
		return nil, fmt.Errorf("failed to ping database: %v", err)
	}

	// Create a map of notification payloads to channels
	notificationsMap := &sync.Map{}

	// Create a connection to listen on notifications
	notifierConnConfig, err := pgconn.ParseConfig(databaseURL)
	if err != nil {
		return nil, fmt.Errorf("failed to parse database URL: %v", err)
	}
	notifierConnConfig.OnNotification = func(c *pgconn.PgConn, n *pgconn.Notification) {
		if n.Channel == _DBOS_NOTIFICATIONS_CHANNEL || n.Channel == _DBOS_WORKFLOW_EVENTS_CHANNEL {
			// Check if an entry exists in the map, indexed by the payload
			// If yes, broadcast on the condition variable so listeners can wake up
			if cond, exists := notificationsMap.Load(n.Payload); exists {
				cond.(*sync.Cond).Broadcast()
			}
		}
	}
	notificationListenerConnection, err := pgconn.ConnectConfig(ctx, notifierConnConfig)
	if err != nil {
		return nil, fmt.Errorf("failed to connect notification listener to database: %v", err)
	}

	return &sysDB{
		pool:                           pool,
		notificationListenerConnection: notificationListenerConnection,
		notificationsMap:               notificationsMap,
		notificationLoopDone:           make(chan struct{}),
		logger:                         logger.With("service", "system_database"),
	}, nil
}

func (s *sysDB) launch(ctx context.Context) {
	// Start the notification listener loop
	go s.notificationListenerLoop(ctx)
	s.launched = true
}

func (s *sysDB) shutdown(ctx context.Context, timeout time.Duration) {
	s.logger.Info("DBOS: Closing system database connection pool")
	if s.pool != nil {
		s.pool.Close()
	}

	// Context wasn't cancelled, let's manually close
	if !errors.Is(ctx.Err(), context.Canceled) {
		err := s.notificationListenerConnection.Close(ctx)
		if err != nil {
			s.logger.Error("Failed to close notification listener connection", "error", err)
		}
	}

	if s.launched {
		// Wait for the notification loop to exit
		s.logger.Info("DBOS: Waiting for notification listener loop to finish")
		select {
		case <-s.notificationLoopDone:
		case <-time.After(timeout):
			s.logger.Warn("DBOS: Notification listener loop did not finish in time", "timeout", timeout)
		}
	}

	s.notificationsMap.Clear()
	// Allow pgx health checks to complete
	// https://github.com/jackc/pgx/blob/15bca4a4e14e0049777c1245dba4c16300fe4fd0/pgxpool/pool.go#L417
	// These trigger go-leak alerts
	time.Sleep(500 * time.Millisecond)

	s.launched = false
}

/*******************************/
/******* WORKFLOWS ********/
/*******************************/

type insertWorkflowResult struct {
	attempts         int
	status           WorkflowStatusType
	name             string
	queueName        *string
	timeout          time.Duration
	workflowDeadline time.Time
}

type insertWorkflowStatusDBInput struct {
	status     WorkflowStatus
	maxRetries int
	tx         pgx.Tx
}

func (s *sysDB) insertWorkflowStatus(ctx context.Context, input insertWorkflowStatusDBInput) (*insertWorkflowResult, error) {
	if input.tx == nil {
		return nil, errors.New("transaction is required for InsertWorkflowStatus")
	}

	// Set default values
	attempts := 1
	if input.status.Status == WorkflowStatusEnqueued {
		attempts = 0
	}

	updatedAt := time.Now()
	if !input.status.UpdatedAt.IsZero() {
		updatedAt = input.status.UpdatedAt
	}

	var deadline *int64 = nil
	if !input.status.Deadline.IsZero() {
		millis := input.status.Deadline.UnixMilli()
		deadline = &millis
	}

	var timeoutMs *int64 = nil
	if input.status.Timeout > 0 {
		millis := input.status.Timeout.Round(time.Millisecond).Milliseconds()
		timeoutMs = &millis
	}

	inputString, err := serialize(input.status.Input)
	if err != nil {
		return nil, fmt.Errorf("failed to serialize input: %w", err)
	}

	// Our DB works with NULL values
	var applicationVersion *string
	if len(input.status.ApplicationVersion) > 0 {
		applicationVersion = &input.status.ApplicationVersion
	}

	var deduplicationID *string
	if len(input.status.DeduplicationID) > 0 {
		deduplicationID = &input.status.DeduplicationID
	}

	query := `INSERT INTO dbos.workflow_status (
        workflow_uuid,
        status,
        name,
        queue_name,
        authenticated_user,
        assumed_role,
        authenticated_roles,
        executor_id,
        application_version,
        application_id,
        created_at,
        recovery_attempts,
        updated_at,
        workflow_timeout_ms,
        workflow_deadline_epoch_ms,
        inputs,
        deduplication_id,
        priority
    ) VALUES($1, $2, $3, $4, $5, $6, $7, $8, $9, $10, $11, $12, $13, $14, $15, $16, $17, $18)
    ON CONFLICT (workflow_uuid)
        DO UPDATE SET
			recovery_attempts = CASE
                WHEN EXCLUDED.status != $19 THEN workflow_status.recovery_attempts + 1
                ELSE workflow_status.recovery_attempts
            END,
            updated_at = EXCLUDED.updated_at,
            executor_id = CASE
                WHEN EXCLUDED.status = $20 THEN workflow_status.executor_id
                ELSE EXCLUDED.executor_id
            END
        RETURNING recovery_attempts, status, name, queue_name, workflow_timeout_ms, workflow_deadline_epoch_ms`

	var result insertWorkflowResult
	var timeoutMSResult *int64
	var workflowDeadlineEpochMS *int64
	err = input.tx.QueryRow(ctx, query,
		input.status.ID,
		input.status.Status,
		input.status.Name,
		input.status.QueueName,
		input.status.AuthenticatedUser,
		input.status.AssumedRole,
		input.status.AuthenticatedRoles,
		input.status.ExecutorID,
		applicationVersion,
		input.status.ApplicationID,
		input.status.CreatedAt.Round(time.Millisecond).UnixMilli(), // slightly reduce the likelihood of collisions
		attempts,
		updatedAt.UnixMilli(),
		timeoutMs,
		deadline,
		inputString,
		deduplicationID,
		input.status.Priority,
		WorkflowStatusEnqueued,
		WorkflowStatusEnqueued,
	).Scan(
		&result.attempts,
		&result.status,
		&result.name,
		&result.queueName,
		&timeoutMSResult,
		&workflowDeadlineEpochMS,
	)
	if err != nil {
		// Handle unique constraint violation for the deduplication ID (this should be the only case for a 23505)
		if pgErr, ok := err.(*pgconn.PgError); ok && pgErr.Code == _PG_ERROR_UNIQUE_VIOLATION {
			return nil, newQueueDeduplicatedError(
				input.status.ID,
				input.status.QueueName,
				input.status.DeduplicationID,
			)
		}
		return nil, fmt.Errorf("failed to insert workflow status: %w", err)
	}

	// Convert timeout milliseconds to time.Duration
	if timeoutMSResult != nil && *timeoutMSResult > 0 {
		result.timeout = time.Duration(*timeoutMSResult) * time.Millisecond
	}

	// Convert deadline milliseconds to time.Time
	if workflowDeadlineEpochMS != nil {
		result.workflowDeadline = time.Unix(0, *workflowDeadlineEpochMS*int64(time.Millisecond))
	}

	if len(input.status.Name) > 0 && result.name != input.status.Name {
		return nil, newConflictingWorkflowError(input.status.ID, fmt.Sprintf("Workflow already exists with a different name: %s, but the provided name is: %s", result.name, input.status.Name))
	}
	if len(input.status.QueueName) > 0 && result.queueName != nil && input.status.QueueName != *result.queueName {
		return nil, newConflictingWorkflowError(input.status.ID, fmt.Sprintf("Workflow already exists in a different queue: %s, but the provided queue is: %s", *result.queueName, input.status.QueueName))
	}

	// Every time we start executing a workflow (and thus attempt to insert its status), we increment `recovery_attempts` by 1.
	// When this number becomes equal to `maxRetries + 1`, we mark the workflow as `MAX_RECOVERY_ATTEMPTS_EXCEEDED`.
	if result.status != WorkflowStatusSuccess && result.status != WorkflowStatusError &&
		input.maxRetries > 0 && result.attempts > input.maxRetries+1 {

		// Update workflow status to MAX_RECOVERY_ATTEMPTS_EXCEEDED and clear queue-related fields
		dlqQuery := `UPDATE dbos.workflow_status
					 SET status = $1, deduplication_id = NULL, started_at_epoch_ms = NULL, queue_name = NULL
					 WHERE workflow_uuid = $2 AND status = $3`

		_, err = input.tx.Exec(ctx, dlqQuery,
			WorkflowStatusMaxRecoveryAttemptsExceeded,
			input.status.ID,
			WorkflowStatusPending)

		if err != nil {
			return nil, fmt.Errorf("failed to update workflow to %s: %w", WorkflowStatusMaxRecoveryAttemptsExceeded, err)
		}

		// Commit the transaction before throwing the error
		if err := input.tx.Commit(ctx); err != nil {
			return nil, fmt.Errorf("failed to commit transaction after marking workflow as %s: %w", WorkflowStatusMaxRecoveryAttemptsExceeded, err)
		}

		return nil, newDeadLetterQueueError(input.status.ID, input.maxRetries)
	}

	return &result, nil
}

// ListWorkflowsInput represents the input parameters for listing workflows
type listWorkflowsDBInput struct {
	workflowName       string
	queueName          string
	queuesOnly         bool
	workflowIDPrefix   string
	workflowIDs        []string
	authenticatedUser  string
	startTime          time.Time
	endTime            time.Time
	status             []WorkflowStatusType
	applicationVersion string
	executorIDs        []string
	limit              *int
	offset             *int
	sortDesc           bool
	loadInput          bool
	loadOutput         bool
	tx                 pgx.Tx
}

// ListWorkflows retrieves a list of workflows based on the provided filters
func (s *sysDB) listWorkflows(ctx context.Context, input listWorkflowsDBInput) ([]WorkflowStatus, error) {
	qb := newQueryBuilder()

	// Build the base query with conditional column selection
	loadColumns := []string{
		"workflow_uuid", "status", "name", "authenticated_user", "assumed_role", "authenticated_roles",
		"executor_id", "created_at", "updated_at", "application_version", "application_id",
		"recovery_attempts", "queue_name", "workflow_timeout_ms", "workflow_deadline_epoch_ms", "started_at_epoch_ms",
		"deduplication_id", "priority",
	}

	if input.loadOutput {
		loadColumns = append(loadColumns, "output", "error")
	}
	if input.loadInput {
		loadColumns = append(loadColumns, "inputs")
	}

	baseQuery := fmt.Sprintf("SELECT %s FROM dbos.workflow_status", strings.Join(loadColumns, ", "))

	// Add filters using query builder
	if input.workflowName != "" {
		qb.addWhere("name", input.workflowName)
	}
	if input.queueName != "" {
		qb.addWhere("queue_name", input.queueName)
	}
	if input.queuesOnly {
		qb.addWhereIsNotNull("queue_name")
	}
	if input.workflowIDPrefix != "" {
		qb.addWhereLike("workflow_uuid", input.workflowIDPrefix+"%")
	}
	if len(input.workflowIDs) > 0 {
		qb.addWhereAny("workflow_uuid", input.workflowIDs)
	}
	if input.authenticatedUser != "" {
		qb.addWhere("authenticated_user", input.authenticatedUser)
	}
	if !input.startTime.IsZero() {
		qb.addWhereGreaterEqual("created_at", input.startTime.UnixMilli())
	}
	if !input.endTime.IsZero() {
		qb.addWhereLessEqual("created_at", input.endTime.UnixMilli())
	}
	if len(input.status) > 0 {
		qb.addWhereAny("status", input.status)
	}
	if input.applicationVersion != "" {
		qb.addWhere("application_version", input.applicationVersion)
	}
	if len(input.executorIDs) > 0 {
		qb.addWhereAny("executor_id", input.executorIDs)
	}

	// Build complete query
	var query string
	if len(qb.whereClauses) > 0 {
		query = fmt.Sprintf("%s WHERE %s", baseQuery, strings.Join(qb.whereClauses, " AND "))
	} else {
		query = baseQuery
	}

	// Add sorting
	if input.sortDesc {
		query += " ORDER BY created_at DESC"
	} else {
		query += " ORDER BY created_at ASC"
	}

	// Add limit and offset
	if input.limit != nil {
		qb.argCounter++
		query += fmt.Sprintf(" LIMIT $%d", qb.argCounter)
		qb.args = append(qb.args, *input.limit)
	}

	if input.offset != nil {
		qb.argCounter++
		query += fmt.Sprintf(" OFFSET $%d", qb.argCounter)
		qb.args = append(qb.args, *input.offset)
	}

	// Execute the query
	var rows pgx.Rows
	var err error

	if input.tx != nil {
		rows, err = input.tx.Query(ctx, query, qb.args...)
	} else {
		rows, err = s.pool.Query(ctx, query, qb.args...)
	}

	if err != nil {
		return nil, fmt.Errorf("failed to execute ListWorkflows query: %w", err)
	}
	defer rows.Close()

	var workflows []WorkflowStatus
	for rows.Next() {
		var wf WorkflowStatus
		var queueName *string
		var createdAtMs, updatedAtMs int64
		var timeoutMs *int64
		var deadlineMs, startedAtMs *int64
		var outputString, inputString *string
		var errorStr *string
		var deduplicationID *string
		var applicationVersion *string
		var executorID *string

		// Build scan arguments dynamically based on loaded columns
		scanArgs := []interface{}{
			&wf.ID, &wf.Status, &wf.Name, &wf.AuthenticatedUser, &wf.AssumedRole,
			&wf.AuthenticatedRoles, &executorID, &createdAtMs,
			&updatedAtMs, &applicationVersion, &wf.ApplicationID,
			&wf.Attempts, &queueName, &timeoutMs,
			&deadlineMs, &startedAtMs, &deduplicationID, &wf.Priority,
		}

		if input.loadOutput {
			scanArgs = append(scanArgs, &outputString, &errorStr)
		}
		if input.loadInput {
			scanArgs = append(scanArgs, &inputString)
		}

		err := rows.Scan(scanArgs...)
		if err != nil {
			return nil, fmt.Errorf("failed to scan workflow row: %w", err)
		}

		if queueName != nil && len(*queueName) > 0 {
			wf.QueueName = *queueName
		}

		if executorID != nil && len(*executorID) > 0 {
			wf.ExecutorID = *executorID
		}

		if applicationVersion != nil && len(*applicationVersion) > 0 {
			wf.ApplicationVersion = *applicationVersion
		}

		if deduplicationID != nil && len(*deduplicationID) > 0 {
			wf.DeduplicationID = *deduplicationID
		}

		// Convert milliseconds to time.Time
		wf.CreatedAt = time.Unix(0, createdAtMs*int64(time.Millisecond))
		wf.UpdatedAt = time.Unix(0, updatedAtMs*int64(time.Millisecond))

		// Convert timeout milliseconds to time.Duration
		if timeoutMs != nil && *timeoutMs > 0 {
			wf.Timeout = time.Duration(*timeoutMs) * time.Millisecond
		}

		// Convert deadline milliseconds to time.Time
		if deadlineMs != nil {
			wf.Deadline = time.Unix(0, *deadlineMs*int64(time.Millisecond))
		}

		// Convert started at milliseconds to time.Time
		if startedAtMs != nil {
			wf.StartedAt = time.Unix(0, *startedAtMs*int64(time.Millisecond))
		}

		// Handle output and error only if loadOutput is true
		if input.loadOutput {
			// Convert error string to error type if present
			if errorStr != nil && *errorStr != "" {
				wf.Error = errors.New(*errorStr)
			}

			wf.Output, err = deserialize(outputString)
			if err != nil {
				return nil, fmt.Errorf("failed to deserialize output: %w", err)
			}
		}

		// Handle input only if loadInput is true
		if input.loadInput {
			wf.Input, err = deserialize(inputString)
			if err != nil {
				return nil, fmt.Errorf("failed to deserialize input: %w", err)
			}
		}

		workflows = append(workflows, wf)
	}

	if err := rows.Err(); err != nil {
		return nil, fmt.Errorf("error iterating over workflow rows: %w", err)
	}

	return workflows, nil
}

type updateWorkflowOutcomeDBInput struct {
	workflowID string
	status     WorkflowStatusType
	output     any
	err        error
	tx         pgx.Tx
}

// updateWorkflowOutcome updates the status, output, and error of a workflow
// Note that transitions from CANCELLED to SUCCESS or ERROR are forbidden
func (s *sysDB) updateWorkflowOutcome(ctx context.Context, input updateWorkflowOutcomeDBInput) error {
	query := `UPDATE dbos.workflow_status
			  SET status = $1, output = $2, error = $3, updated_at = $4, deduplication_id = NULL
			  WHERE workflow_uuid = $5 AND NOT (status = $6 AND $1 in ($7, $8))`

	outputString, err := serialize(input.output)
	if err != nil {
		return fmt.Errorf("failed to serialize output: %w", err)
	}

	var errorStr string
	if input.err != nil {
		errorStr = input.err.Error()
	}

	if input.tx != nil {
		_, err = input.tx.Exec(ctx, query, input.status, outputString, errorStr, time.Now().UnixMilli(), input.workflowID, WorkflowStatusCancelled, WorkflowStatusSuccess, WorkflowStatusError)
	} else {
		_, err = s.pool.Exec(ctx, query, input.status, outputString, errorStr, time.Now().UnixMilli(), input.workflowID, WorkflowStatusCancelled, WorkflowStatusSuccess, WorkflowStatusError)
	}

	if err != nil {
		return fmt.Errorf("failed to update workflow status: %w", err)
	}
	return nil
}

func (s *sysDB) cancelWorkflow(ctx context.Context, workflowID string) error {
	tx, err := s.pool.Begin(ctx)
	if err != nil {
		return fmt.Errorf("failed to begin transaction: %w", err)
	}
	defer tx.Rollback(ctx)

	// Check if workflow exists
	listInput := listWorkflowsDBInput{
		workflowIDs: []string{workflowID},
		loadInput:   true,
		loadOutput:  true,
		tx:          tx,
	}
	wfs, err := s.listWorkflows(ctx, listInput)
	if err != nil {
		return err
	}
	if len(wfs) == 0 {
		return newNonExistentWorkflowError(workflowID)
	}

	wf := wfs[0]
	switch wf.Status {
	case WorkflowStatusSuccess, WorkflowStatusError, WorkflowStatusCancelled:
		// Workflow is already in a terminal state, rollback and return
		if err := tx.Rollback(ctx); err != nil {
			return fmt.Errorf("failed to commit transaction: %w", err)
		}
		return nil
	}

	// Set the workflow's status to CANCELLED and started_at_epoch_ms to NULL (so it does not block the queue, if any)
	updateStatusQuery := `UPDATE dbos.workflow_status
						  SET status = $1, updated_at = $2, started_at_epoch_ms = NULL
						  WHERE workflow_uuid = $3`

	_, err = tx.Exec(ctx, updateStatusQuery, WorkflowStatusCancelled, time.Now().UnixMilli(), workflowID)
	if err != nil {
		return fmt.Errorf("failed to update workflow status to CANCELLED: %w", err)
	}

	if err := tx.Commit(ctx); err != nil {
		return fmt.Errorf("failed to commit transaction: %w", err)
	}

	return nil
}

func (s *sysDB) cancelAllBefore(ctx context.Context, cutoffTime time.Time) error {
	// List all workflows in PENDING or ENQUEUED state ending at cutoffTime
	listInput := listWorkflowsDBInput{
		endTime: cutoffTime,
		status:  []WorkflowStatusType{WorkflowStatusPending, WorkflowStatusEnqueued},
	}

	workflows, err := s.listWorkflows(ctx, listInput)
	if err != nil {
		return fmt.Errorf("failed to list workflows for cancellation: %w", err)
	}

	// Cancel each workflow
	for _, workflow := range workflows {
		if err := s.cancelWorkflow(ctx, workflow.ID); err != nil {
			s.logger.Error("Failed to cancel workflow during cancelAllBefore", "workflowID", workflow.ID, "error", err)
			// Continue with other workflows even if one fails
			// If desired we could funnel the errors back the caller (conductor, admin server)
		}
	}

	return nil
}

type garbageCollectWorkflowsInput struct {
	cutoffEpochTimestampMs *int64
	rowsThreshold          *int
}

func (s *sysDB) garbageCollectWorkflows(ctx context.Context, input garbageCollectWorkflowsInput) error {
	// Validate input parameters
	if input.rowsThreshold != nil && *input.rowsThreshold <= 0 {
		return fmt.Errorf("rowsThreshold must be greater than 0, got %d", *input.rowsThreshold)
	}

	cutoffTimestamp := input.cutoffEpochTimestampMs

	// If rowsThreshold is provided, get the timestamp of the Nth newest workflow
	if input.rowsThreshold != nil {
		query := `SELECT created_at
				  FROM dbos.workflow_status
				  ORDER BY created_at DESC
				  LIMIT 1 OFFSET $1`

		var rowsBasedCutoff int64
		err := s.pool.QueryRow(ctx, query, *input.rowsThreshold-1).Scan(&rowsBasedCutoff)
		if err != nil && err != pgx.ErrNoRows {
			return fmt.Errorf("failed to query cutoff timestamp by rows threshold: %w", err)
		}
		// If we don't have a provided cutoffTimestamp and found one in the database
		// Or if the found cutoffTimestamp is more restrictive (higher timestamp = more recent = less deletion)
		// Use the cutoff timestamp found in the database
		if rowsBasedCutoff > 0 && cutoffTimestamp == nil || (cutoffTimestamp != nil && rowsBasedCutoff > *cutoffTimestamp) {
			cutoffTimestamp = &rowsBasedCutoff
		}
	}

	// If no cutoff is determined, no garbage collection is needed
	if cutoffTimestamp == nil {
		return nil
	}

	// Delete all workflows older than cutoff that are NOT PENDING or ENQUEUED
	query := `DELETE FROM dbos.workflow_status
			  WHERE created_at < $1
			    AND status NOT IN ($2, $3)`

	commandTag, err := s.pool.Exec(ctx, query,
		*cutoffTimestamp,
		WorkflowStatusPending,
		WorkflowStatusEnqueued)

	if err != nil {
		return fmt.Errorf("failed to garbage collect workflows: %w", err)
	}

	s.logger.Info("Garbage collected workflows",
		"cutoff_timestamp", *cutoffTimestamp,
		"deleted_count", commandTag.RowsAffected())

	return nil
}

func (s *sysDB) resumeWorkflow(ctx context.Context, workflowID string) error {
	tx, err := s.pool.Begin(ctx)
	if err != nil {
		return fmt.Errorf("failed to begin transaction: %w", err)
	}
	defer tx.Rollback(ctx)

	// Execute with snapshot isolation in case of concurrent calls on the same workflow
	_, err = tx.Exec(ctx, "SET TRANSACTION ISOLATION LEVEL REPEATABLE READ")
	if err != nil {
		return fmt.Errorf("failed to set transaction isolation level: %w", err)
	}

	// Check the status of the workflow. If it is complete, do nothing.
	listInput := listWorkflowsDBInput{
		workflowIDs: []string{workflowID},
		loadInput:   true,
		loadOutput:  true,
		tx:          tx,
	}
	wfs, err := s.listWorkflows(ctx, listInput)
	if err != nil {
		s.logger.Error("ResumeWorkflow: failed to list workflows", "error", err)
		return err
	}
	if len(wfs) == 0 {
		return newNonExistentWorkflowError(workflowID)
	}

	wf := wfs[0]
	if wf.Status == WorkflowStatusSuccess || wf.Status == WorkflowStatusError {
		return nil // Workflow is complete, do nothing
	}

	// Set the workflow's status to ENQUEUED and clear its recovery attempts, set new deadline
	updateStatusQuery := `UPDATE dbos.workflow_status
						  SET status = $1, queue_name = $2, recovery_attempts = $3, 
						      workflow_deadline_epoch_ms = NULL, deduplication_id = NULL,
						      started_at_epoch_ms = NULL, updated_at = $4
						  WHERE workflow_uuid = $5`

	_, err = tx.Exec(ctx, updateStatusQuery,
		WorkflowStatusEnqueued,
		_DBOS_INTERNAL_QUEUE_NAME,
		0,
		time.Now().UnixMilli(),
		workflowID)
	if err != nil {
		return fmt.Errorf("failed to update workflow status to ENQUEUED: %w", err)
	}

	if err := tx.Commit(ctx); err != nil {
		return fmt.Errorf("failed to commit transaction: %w", err)
	}

	return nil
}

type forkWorkflowDBInput struct {
	originalWorkflowID string
	forkedWorkflowID   string
	startStep          int
	applicationVersion string
}

func (s *sysDB) forkWorkflow(ctx context.Context, input forkWorkflowDBInput) error {
	// Validate startStep
	if input.startStep < 0 {
		return fmt.Errorf("startStep must be >= 0, got %d", input.startStep)
	}

	tx, err := s.pool.Begin(ctx)
	if err != nil {
		return fmt.Errorf("failed to begin transaction: %w", err)
	}
	defer tx.Rollback(ctx)

	// Get the original workflow status
	listInput := listWorkflowsDBInput{
		workflowIDs: []string{input.originalWorkflowID},
		loadInput:   true,
		tx:          tx,
	}
	wfs, err := s.listWorkflows(ctx, listInput)
	if err != nil {
		return fmt.Errorf("failed to list workflows: %w", err)
	}
	if len(wfs) == 0 {
		return newNonExistentWorkflowError(input.originalWorkflowID)
	}

	originalWorkflow := wfs[0]

	// Determine the application version to use
	appVersion := originalWorkflow.ApplicationVersion
	if input.applicationVersion != "" {
		appVersion = input.applicationVersion
	}

	// Create an entry for the forked workflow with the same initial values as the original
	insertQuery := `INSERT INTO dbos.workflow_status (
		workflow_uuid,
		status,
		name,
		authenticated_user,
		assumed_role,
		authenticated_roles,
		application_version,
		application_id,
		queue_name,
		inputs,
		created_at,
		updated_at,
		recovery_attempts
	) VALUES ($1, $2, $3, $4, $5, $6, $7, $8, $9, $10, $11, $12, $13)`

	inputString, err := serialize(originalWorkflow.Input)
	if err != nil {
		return fmt.Errorf("failed to serialize input: %w", err)
	}

	_, err = tx.Exec(ctx, insertQuery,
		input.forkedWorkflowID,
		WorkflowStatusEnqueued,
		originalWorkflow.Name,
		originalWorkflow.AuthenticatedUser,
		originalWorkflow.AssumedRole,
		originalWorkflow.AuthenticatedRoles,
		&appVersion,
		originalWorkflow.ApplicationID,
		_DBOS_INTERNAL_QUEUE_NAME,
		inputString,
		time.Now().UnixMilli(),
		time.Now().UnixMilli(),
		0)

	if err != nil {
		return fmt.Errorf("failed to insert forked workflow status: %w", err)
	}

	// If startStep > 0, copy the original workflow's outputs into the forked workflow
	if input.startStep > 0 {
		copyOutputsQuery := `INSERT INTO dbos.operation_outputs
			(workflow_uuid, function_id, output, error, function_name, child_workflow_id)
			SELECT $1, function_id, output, error, function_name, child_workflow_id
			FROM dbos.operation_outputs
			WHERE workflow_uuid = $2 AND function_id < $3`

		_, err = tx.Exec(ctx, copyOutputsQuery, input.forkedWorkflowID, input.originalWorkflowID, input.startStep)
		if err != nil {
			return fmt.Errorf("failed to copy operation outputs: %w", err)
		}
	}

	if err := tx.Commit(ctx); err != nil {
		return fmt.Errorf("failed to commit transaction: %w", err)
	}

	return nil
}

func (s *sysDB) awaitWorkflowResult(ctx context.Context, workflowID string) (any, error) {
	query := `SELECT status, output, error FROM dbos.workflow_status WHERE workflow_uuid = $1`
	var status WorkflowStatusType
	for {
		select {
		case <-ctx.Done():
			return nil, ctx.Err()
		default:
		}

		row := s.pool.QueryRow(ctx, query, workflowID)
		var outputString *string
		var errorStr *string
		err := row.Scan(&status, &outputString, &errorStr)
		if err != nil {
			if err == pgx.ErrNoRows {
				time.Sleep(_DB_RETRY_INTERVAL)
				continue
			}
			return nil, fmt.Errorf("failed to query workflow status: %w", err)
		}

		// Deserialize output from TEXT to bytes then from bytes to R using gob
		output, err := deserialize(outputString)
		if err != nil {
			return nil, fmt.Errorf("failed to deserialize output: %w", err)
		}

		switch status {
		case WorkflowStatusSuccess, WorkflowStatusError:
			if errorStr == nil || len(*errorStr) == 0 {
				return output, nil
			}
			return output, errors.New(*errorStr)
		case WorkflowStatusCancelled:
			return output, newAwaitedWorkflowCancelledError(workflowID)
		default:
			time.Sleep(_DB_RETRY_INTERVAL)
		}
	}
}

type recordOperationResultDBInput struct {
	workflowID string
	stepID     int
	stepName   string
	output     any
	err        error
	tx         pgx.Tx
}

func (s *sysDB) recordOperationResult(ctx context.Context, input recordOperationResultDBInput) error {
	query := `INSERT INTO dbos.operation_outputs
            (workflow_uuid, function_id, output, error, function_name)
            VALUES ($1, $2, $3, $4, $5)
			ON CONFLICT DO NOTHING`

	var errorString *string
	if input.err != nil {
		e := input.err.Error()
		errorString = &e
	}

	outputString, err := serialize(input.output)
	if err != nil {
		return fmt.Errorf("failed to serialize output: %w", err)
	}

	var commandTag pgconn.CommandTag
	if input.tx != nil {
		commandTag, err = input.tx.Exec(ctx, query,
			input.workflowID,
			input.stepID,
			outputString,
			errorString,
			input.stepName,
		)
	} else {
		commandTag, err = s.pool.Exec(ctx, query,
			input.workflowID,
			input.stepID,
			outputString,
			errorString,
			input.stepName,
		)
	}

	/*
		s.logger.Debug("RecordOperationResult CommandTag", "command_tag", commandTag)
		s.logger.Debug("RecordOperationResult Rows affected", "rows_affected", commandTag.RowsAffected())
		s.logger.Debug("RecordOperationResult SQL", "sql", commandTag.String())
	*/

	if err != nil {
		s.logger.Error("RecordOperationResult Error occurred", "error", err)
		if pgErr, ok := err.(*pgconn.PgError); ok && pgErr.Code == _PG_ERROR_UNIQUE_VIOLATION {
			return newWorkflowConflictIDError(input.workflowID)
		}
		return err
	}

	if commandTag.RowsAffected() == 0 {
		s.logger.Warn("RecordOperationResult No rows were affected by the insert")
	}

	return nil
}

/*******************************/
/******* CHILD WORKFLOWS ********/
/*******************************/

type recordChildWorkflowDBInput struct {
	parentWorkflowID string
	childWorkflowID  string
	stepID           int
	stepName         string
	tx               pgx.Tx
}

func (s *sysDB) recordChildWorkflow(ctx context.Context, input recordChildWorkflowDBInput) error {
	query := `INSERT INTO dbos.operation_outputs
            (workflow_uuid, function_id, function_name, child_workflow_id)
            VALUES ($1, $2, $3, $4)`

	var commandTag pgconn.CommandTag
	var err error

	if input.tx != nil {
		commandTag, err = input.tx.Exec(ctx, query,
			input.parentWorkflowID,
			input.stepID,
			input.stepName,
			input.childWorkflowID,
		)
	} else {
		commandTag, err = s.pool.Exec(ctx, query,
			input.parentWorkflowID,
			input.stepID,
			input.stepName,
			input.childWorkflowID,
		)
	}

	if err != nil {
		// Check for unique constraint violation (conflict ID error)
		if pgErr, ok := err.(*pgconn.PgError); ok && pgErr.Code == _PG_ERROR_UNIQUE_VIOLATION {
			return fmt.Errorf(
				"child workflow %s already registered for parent workflow %s (operation ID: %d)",
				input.childWorkflowID, input.parentWorkflowID, input.stepID)
		}
		return fmt.Errorf("failed to record child workflow: %w", err)
	}

	if commandTag.RowsAffected() == 0 {
		s.logger.Warn("RecordChildWorkflow No rows were affected by the insert")
	}

	return nil
}

func (s *sysDB) checkChildWorkflow(ctx context.Context, workflowID string, functionID int) (*string, error) {
	query := `SELECT child_workflow_id
              FROM dbos.operation_outputs
              WHERE workflow_uuid = $1 AND function_id = $2`

	var childWorkflowID *string
	err := s.pool.QueryRow(ctx, query, workflowID, functionID).Scan(&childWorkflowID)
	if err != nil {
		if err == pgx.ErrNoRows {
			return nil, nil
		}
		return nil, fmt.Errorf("failed to check child workflow: %w", err)
	}

	return childWorkflowID, nil
}

type recordChildGetResultDBInput struct {
	parentWorkflowID string
	childWorkflowID  string
	stepID           int
	output           string
	err              error
}

func (s *sysDB) recordChildGetResult(ctx context.Context, input recordChildGetResultDBInput) error {
	query := `INSERT INTO dbos.operation_outputs
            (workflow_uuid, function_id, function_name, output, error, child_workflow_id)
            VALUES ($1, $2, $3, $4, $5, $6)
			ON CONFLICT DO NOTHING`

	var errorString *string
	if input.err != nil {
		e := input.err.Error()
		errorString = &e
	}

	_, err := s.pool.Exec(ctx, query,
		input.parentWorkflowID,
		input.stepID,
		"DBOS.getResult",
		input.output,
		errorString,
		input.childWorkflowID,
	)
	if err != nil {
		return fmt.Errorf("failed to record get result: %w", err)
	}
	return nil
}

/*******************************/
/******* STEPS ********/
/*******************************/

type recordedResult struct {
	output any
	err    error
}

type checkOperationExecutionDBInput struct {
	workflowID string
	stepID     int
	stepName   string
	tx         pgx.Tx
}

func (s *sysDB) checkOperationExecution(ctx context.Context, input checkOperationExecutionDBInput) (*recordedResult, error) {
	var tx pgx.Tx
	var err error

	// Use provided transaction or create a new one
	if input.tx != nil {
		tx = input.tx
	} else {
		tx, err = s.pool.Begin(ctx)
		if err != nil {
			return nil, fmt.Errorf("failed to begin transaction: %w", err)
		}
		defer tx.Rollback(ctx) // We don't need to commit this transaction -- it is just useful for having READ COMMITTED across the reads
	}

	// First query: Retrieve the workflow status
	workflowStatusQuery := `SELECT status FROM dbos.workflow_status WHERE workflow_uuid = $1`

	// Second query: Retrieve operation outputs if they exist
	stepOutputQuery := `SELECT output, error, function_name
							 FROM dbos.operation_outputs
							 WHERE workflow_uuid = $1 AND function_id = $2`

	var workflowStatus WorkflowStatusType

	// Execute first query to get workflow status
	err = tx.QueryRow(ctx, workflowStatusQuery, input.workflowID).Scan(&workflowStatus)
	if err != nil {
		if err == pgx.ErrNoRows {
			return nil, newNonExistentWorkflowError(input.workflowID)
		}
		return nil, fmt.Errorf("failed to get workflow status: %w", err)
	}

	// If the workflow is cancelled, raise the exception
	if workflowStatus == WorkflowStatusCancelled {
		return nil, newWorkflowCancelledError(input.workflowID)
	}

	// Execute second query to get operation outputs
	var outputString *string
	var errorStr *string
	var recordedFunctionName string

	err = tx.QueryRow(ctx, stepOutputQuery, input.workflowID, input.stepID).Scan(&outputString, &errorStr, &recordedFunctionName)

	// If there are no operation outputs, return nil
	if err != nil {
		if err == pgx.ErrNoRows {
			return nil, nil
		}
		return nil, fmt.Errorf("failed to get operation outputs: %w", err)
	}

	// If the provided and recorded function name are different, throw an exception
	if input.stepName != recordedFunctionName {
		return nil, newUnexpectedStepError(input.workflowID, input.stepID, input.stepName, recordedFunctionName)
	}

	output, err := deserialize(outputString)
	if err != nil {
		return nil, fmt.Errorf("failed to deserialize output: %w", err)
	}

	var recordedError error
	if errorStr != nil && *errorStr != "" {
		recordedError = errors.New(*errorStr)
	}
	result := &recordedResult{
		output: output,
		err:    recordedError,
	}
	return result, nil
}

// StepInfo contains information about a workflow step execution.
type StepInfo struct {
	StepID          int    // The sequential ID of the step within the workflow
	StepName        string // The name of the step function
	Output          any    // The output returned by the step (if any)
	Error           error  // The error returned by the step (if any)
	ChildWorkflowID string // The ID of a child workflow spawned by this step (if applicable)
}

func (s *sysDB) getWorkflowSteps(ctx context.Context, workflowID string) ([]StepInfo, error) {
	query := `SELECT function_id, function_name, output, error, child_workflow_id
			  FROM dbos.operation_outputs
			  WHERE workflow_uuid = $1
			  ORDER BY function_id ASC`

	rows, err := s.pool.Query(ctx, query, workflowID)
	if err != nil {
		return nil, fmt.Errorf("failed to query workflow steps: %w", err)
	}
	defer rows.Close()

	var steps []StepInfo
	for rows.Next() {
		var step StepInfo
		var outputString *string
		var errorString *string
		var childWorkflowID *string

		err := rows.Scan(&step.StepID, &step.StepName, &outputString, &errorString, &childWorkflowID)
		if err != nil {
			return nil, fmt.Errorf("failed to scan step row: %w", err)
		}

		// Deserialize output if present
		if outputString != nil {
			output, err := deserialize(outputString)
			if err != nil {
				return nil, fmt.Errorf("failed to deserialize output: %w", err)
			}
			step.Output = output
		}

		// Convert error string to error if present
		if errorString != nil && *errorString != "" {
			step.Error = errors.New(*errorString)
		}

		// Set child workflow ID if present
		if childWorkflowID != nil {
			step.ChildWorkflowID = *childWorkflowID
		}

		steps = append(steps, step)
	}

	if err := rows.Err(); err != nil {
		return nil, fmt.Errorf("error iterating over step rows: %w", err)
	}

	return steps, nil
}

// Sleep is a special type of step that sleeps for a specified duration
// A wakeup time is computed and recorded in the database
// If we sleep is re-executed, it will only sleep for the remaining duration until the wakeup time
func (s *sysDB) sleep(ctx context.Context, duration time.Duration) (time.Duration, error) {
	functionName := "DBOS.sleep"

	// Get workflow state from context
	wfState, ok := ctx.Value(workflowStateKey).(*workflowState)
	if !ok || wfState == nil {
		return 0, newStepExecutionError("", functionName, "workflow state not found in context: are you running this step within a workflow?")
	}

	if wfState.isWithinStep {
		return 0, newStepExecutionError(wfState.workflowID, functionName, "cannot call Sleep within a step")
	}

	stepID := wfState.NextStepID()

	// Check if operation was already executed
	checkInput := checkOperationExecutionDBInput{
		workflowID: wfState.workflowID,
		stepID:     stepID,
		stepName:   functionName,
	}
	recordedResult, err := s.checkOperationExecution(ctx, checkInput)
	if err != nil {
		return 0, fmt.Errorf("failed to check operation execution: %w", err)
	}

	var endTime time.Time

	if recordedResult != nil {
		if recordedResult.output == nil { // This should never happen
			return 0, fmt.Errorf("no recorded end time for recorded sleep operation")
		}

		// The output should be a time.Time representing the end time
		endTimeInterface, ok := recordedResult.output.(time.Time)
		if !ok {
			return 0, fmt.Errorf("recorded output is not a time.Time: %T", recordedResult.output)
		}
		endTime = endTimeInterface

		if recordedResult.err != nil { // This should never happen
			return 0, recordedResult.err
		}
	} else {
		// First execution: calculate and record the end time
		s.logger.Debug("Durable sleep", "stepID", stepID, "duration", duration)

		endTime = time.Now().Add(duration)

		// Record the operation result with the calculated end time
		recordInput := recordOperationResultDBInput{
			workflowID: wfState.workflowID,
			stepID:     stepID,
			stepName:   functionName,
			output:     endTime,
			err:        nil,
		}

		err = s.recordOperationResult(ctx, recordInput)
		if err != nil {
			// Check if this is a ConflictingWorkflowError (operation already recorded by another process)
			if dbosErr, ok := err.(*DBOSError); ok && dbosErr.Code == ConflictingIDError {
			} else {
				return 0, fmt.Errorf("failed to record sleep operation result: %w", err)
			}
		}
	}

	// Calculate remaining duration until wake up time
	remainingDuration := max(0, time.Until(endTime))

	// Actually sleep for the remaining duration
	time.Sleep(remainingDuration)

	return remainingDuration, nil
}

/****************************************/
/******* WORKFLOW COMMUNICATIONS ********/
/****************************************/

func (s *sysDB) notificationListenerLoop(ctx context.Context) {
	defer func() {
		s.notificationLoopDone <- struct{}{}
	}()

	s.logger.Info("DBOS: Starting notification listener loop")
	mrr := s.notificationListenerConnection.Exec(ctx, fmt.Sprintf("LISTEN %s; LISTEN %s", _DBOS_NOTIFICATIONS_CHANNEL, _DBOS_WORKFLOW_EVENTS_CHANNEL))
	results, err := mrr.ReadAll()
	if err != nil {
		s.logger.Error("Failed to listen on notification channels", "error", err)
		return
	}
	err = mrr.Close()
	if err != nil {
		s.logger.Error("Failed to close connection after setting notification listeners", "error", err)
		return
	}

	for _, result := range results {
		if result.Err != nil {
			s.logger.Error("Error listening on notification channels", "error", result.Err)
			return
		}
	}

	retryAttempt := 0
	for {
		// Block until a notification is received. OnNotification will be called when a notification is received.
		// WaitForNotification handles context cancellation: https://github.com/jackc/pgx/blob/15bca4a4e14e0049777c1245dba4c16300fe4fd0/pgconn/pgconn.go#L1050
		err := s.notificationListenerConnection.WaitForNotification(ctx)
		if err != nil {
			// Context cancellation
			if errors.Is(err, context.Canceled) || errors.Is(err, context.DeadlineExceeded) {
				s.logger.Info("Notification listener loop exiting due to context cancellation", "cause", context.Cause(ctx), "error", err)
				return
			}

			// Connection closed (during shutdown) - exit gracefully
			if s.notificationListenerConnection.IsClosed() {
				s.logger.Info("Notification listener loop exiting due to connection closure")
				return
			}

			// Other errors - log and retry.
			s.logger.Error("Error waiting for notification", "error", err)
			time.Sleep(backoffWithJitter(retryAttempt))
			retryAttempt += 1
			continue
		} else {
			if retryAttempt > 0 {
				retryAttempt -= 1
			}
		}
	}
}

const _DBOS_NULL_TOPIC = "__null__topic__"

type WorkflowSendInput struct {
	DestinationID string
	Message       any
	Topic         string
}

// Send is a special type of step that sends a message to another workflow.
// Can be called both within a workflow (as a step) or outside a workflow (directly).
// When called within a workflow: durability and the function run in the same transaction, and we forbid nested step execution
func (s *sysDB) send(ctx context.Context, input WorkflowSendInput) error {
	functionName := "DBOS.send"

	// Get workflow state from context (optional for Send as we can send from outside a workflow)
	wfState, ok := ctx.Value(workflowStateKey).(*workflowState)
	var stepID int
	var isInWorkflow bool

	if ok && wfState != nil {
		isInWorkflow = true
		if wfState.isWithinStep {
			return newStepExecutionError(wfState.workflowID, functionName, "cannot call Send within a step")
		}
		stepID = wfState.NextStepID()
	}

	tx, err := s.pool.Begin(ctx)
	if err != nil {
		return fmt.Errorf("failed to begin transaction: %w", err)
	}
	defer tx.Rollback(ctx)

	// Check if operation was already executed and do nothing if so (only if in workflow)
	if isInWorkflow {
		checkInput := checkOperationExecutionDBInput{
			workflowID: wfState.workflowID,
			stepID:     stepID,
			stepName:   functionName,
			tx:         tx,
		}
		recordedResult, err := s.checkOperationExecution(ctx, checkInput)
		if err != nil {
			return err
		}
		if recordedResult != nil {
			// when hitting this case, recordedResult will be &{<nil> <nil>}
			return nil
		}
	}

	// Set default topic if not provided
	topic := _DBOS_NULL_TOPIC
	if len(input.Topic) > 0 {
		topic = input.Topic
	}

	// Serialize the message. It must have been registered with encoding/gob by the user if not a basic type.
	messageString, err := serialize(input.Message)
	if err != nil {
		return fmt.Errorf("failed to serialize message: %w", err)
	}

	insertQuery := `INSERT INTO dbos.notifications (destination_uuid, topic, message) VALUES ($1, $2, $3)`
	_, err = tx.Exec(ctx, insertQuery, input.DestinationID, topic, messageString)
	if err != nil {
		// Check for foreign key violation (destination workflow doesn't exist)
		if pgErr, ok := err.(*pgconn.PgError); ok && pgErr.Code == _PG_ERROR_FOREIGN_KEY_VIOLATION {
			return newNonExistentWorkflowError(input.DestinationID)
		}
		return fmt.Errorf("failed to insert notification: %w", err)
	}

	// Record the operation result if this is called within a workflow
	if isInWorkflow {
		recordInput := recordOperationResultDBInput{
			workflowID: wfState.workflowID,
			stepID:     stepID,
			stepName:   functionName,
			output:     nil,
			err:        nil,
			tx:         tx,
		}

		err = s.recordOperationResult(ctx, recordInput)
		if err != nil {
			return fmt.Errorf("failed to record operation result: %w", err)
		}
	}

	// Commit transaction
	if err := tx.Commit(ctx); err != nil {
		return fmt.Errorf("failed to commit transaction: %w", err)
	}

	return nil
}

// Recv is a special type of step that receives a message destined for a given workflow
func (s *sysDB) recv(ctx context.Context, input recvInput) (any, error) {
	functionName := "DBOS.recv"

	// Get workflow state from context
	wfState, ok := ctx.Value(workflowStateKey).(*workflowState)
	if !ok || wfState == nil {
		return nil, newStepExecutionError("", functionName, "workflow state not found in context: are you running this step within a workflow?")
	}

	if wfState.isWithinStep {
		return nil, newStepExecutionError(wfState.workflowID, functionName, "cannot call Recv within a step")
	}

	stepID := wfState.NextStepID()
	destinationID := wfState.workflowID

	// Set default topic if not provided
	topic := _DBOS_NULL_TOPIC
	if len(input.Topic) > 0 {
		topic = input.Topic
	}

	// Check if operation was already executed
	checkInput := checkOperationExecutionDBInput{
		workflowID: destinationID,
		stepID:     stepID,
		stepName:   functionName,
	}
	recordedResult, err := s.checkOperationExecution(ctx, checkInput)
	if err != nil {
		return nil, err
	}
	if recordedResult != nil {
		if recordedResult.output != nil {
			return recordedResult.output, nil
		}
		return nil, fmt.Errorf("no output recorded in the last recv")
	}

	// First check if there's already a receiver for this workflow/topic to avoid unnecessary database load
	payload := fmt.Sprintf("%s::%s", destinationID, topic)
	cond := sync.NewCond(&sync.Mutex{})
	_, loaded := s.notificationsMap.LoadOrStore(payload, cond)
	if loaded {
		s.logger.Error("Receive already called for workflow", "destination_id", destinationID)
		return nil, newWorkflowConflictIDError(destinationID)
	}
	defer func() {
		// Clean up the condition variable after we're done and broadcast to wake up any waiting goroutines
		cond.Broadcast()
		s.notificationsMap.Delete(payload)
	}()

	// Now check if there is already a message available in the database.
	// If not, we'll wait for a notification and timeout
	var exists bool
	query := `SELECT EXISTS (SELECT 1 FROM dbos.notifications WHERE destination_uuid = $1 AND topic = $2)`
	err = s.pool.QueryRow(ctx, query, destinationID, topic).Scan(&exists)
	if err != nil {
		return false, fmt.Errorf("failed to check message: %w", err)
	}
	if !exists {
		// Wait for notifications using condition variable with timeout pattern
		s.logger.Debug("Waiting for notification on condition variable", "payload", payload)

		done := make(chan struct{})
		go func() {
			cond.L.Lock()
			defer cond.L.Unlock()
			cond.Wait()
			close(done)
		}()

		select {
		case <-done:
			s.logger.Debug("Received notification on condition variable", "payload", payload)
		case <-time.After(input.Timeout):
			s.logger.Warn("Recv() timeout reached", "payload", payload, "timeout", input.Timeout)
		}
	}

	// Find the oldest message and delete it atomically
	tx, err := s.pool.Begin(ctx)
	if err != nil {
		return nil, fmt.Errorf("failed to begin transaction: %w", err)
	}
	defer tx.Rollback(ctx)
	query = `
        WITH oldest_entry AS (
            SELECT destination_uuid, topic, message, created_at_epoch_ms
            FROM dbos.notifications
            WHERE destination_uuid = $1 AND topic = $2
            ORDER BY created_at_epoch_ms ASC
            LIMIT 1
        )
        DELETE FROM dbos.notifications
        WHERE destination_uuid = (SELECT destination_uuid FROM oldest_entry)
          AND topic = (SELECT topic FROM oldest_entry)
          AND created_at_epoch_ms = (SELECT created_at_epoch_ms FROM oldest_entry)
        RETURNING message`

	var messageString *string
	err = tx.QueryRow(ctx, query, destinationID, topic).Scan(&messageString)
	if err != nil {
		if err == pgx.ErrNoRows {
			// No message found, record nil result
			messageString = nil
		} else {
			return nil, fmt.Errorf("failed to consume message: %w", err)
		}
	}

	// Deserialize the message
	var message any
	if messageString != nil { // nil message should never happen because they'd cause an error on the send() path
		message, err = deserialize(messageString)
		if err != nil {
			return nil, fmt.Errorf("failed to deserialize message: %w", err)
		}
	}

	// Record the operation result
	recordInput := recordOperationResultDBInput{
		workflowID: destinationID,
		stepID:     stepID,
		stepName:   functionName,
		output:     message,
		tx:         tx,
	}
	err = s.recordOperationResult(ctx, recordInput)
	if err != nil {
		return nil, fmt.Errorf("failed to record operation result: %w", err)
	}

	if err := tx.Commit(ctx); err != nil {
		return nil, fmt.Errorf("failed to commit transaction: %w", err)
	}

	return message, nil
}

type WorkflowSetEventInput struct {
	Key     string
	Message any
}

func (s *sysDB) setEvent(ctx context.Context, input WorkflowSetEventInput) error {
	functionName := "DBOS.setEvent"

	// Get workflow state from context
	wfState, ok := ctx.Value(workflowStateKey).(*workflowState)
	if !ok || wfState == nil {
		return newStepExecutionError("", functionName, "workflow state not found in context: are you running this step within a workflow?")
	}

	if wfState.isWithinStep {
		return newStepExecutionError(wfState.workflowID, functionName, "cannot call SetEvent within a step")
	}

	stepID := wfState.NextStepID()

	tx, err := s.pool.Begin(ctx)
	if err != nil {
		return fmt.Errorf("failed to begin transaction: %w", err)
	}
	defer tx.Rollback(ctx)

	// Check if operation was already executed and do nothing if so
	checkInput := checkOperationExecutionDBInput{
		workflowID: wfState.workflowID,
		stepID:     stepID,
		stepName:   functionName,
		tx:         tx,
	}
	recordedResult, err := s.checkOperationExecution(ctx, checkInput)
	if err != nil {
		return err
	}
	if recordedResult != nil {
		// when hitting this case, recordedResult will be &{<nil> <nil>}
		return nil
	}

	// Serialize the message. It must have been registered with encoding/gob by the user if not a basic type.
	messageString, err := serialize(input.Message)
	if err != nil {
		return fmt.Errorf("failed to serialize message: %w", err)
	}

	// Insert or update the event using UPSERT
	insertQuery := `INSERT INTO dbos.workflow_events (workflow_uuid, key, value)
					VALUES ($1, $2, $3)
					ON CONFLICT (workflow_uuid, key)
					DO UPDATE SET value = EXCLUDED.value`

	_, err = tx.Exec(ctx, insertQuery, wfState.workflowID, input.Key, messageString)
	if err != nil {
		return fmt.Errorf("failed to insert/update workflow event: %w", err)
	}

	// Record the operation result
	recordInput := recordOperationResultDBInput{
		workflowID: wfState.workflowID,
		stepID:     stepID,
		stepName:   functionName,
		output:     nil,
		err:        nil,
		tx:         tx,
	}

	err = s.recordOperationResult(ctx, recordInput)
	if err != nil {
		return fmt.Errorf("failed to record operation result: %w", err)
	}

	// Commit transaction
	if err := tx.Commit(ctx); err != nil {
		return fmt.Errorf("failed to commit transaction: %w", err)
	}

	return nil
}

func (s *sysDB) getEvent(ctx context.Context, input getEventInput) (any, error) {
	functionName := "DBOS.getEvent"

	// Get workflow state from context (optional for GetEvent as we can get an event from outside a workflow)
	wfState, ok := ctx.Value(workflowStateKey).(*workflowState)
	var stepID int
	var isInWorkflow bool

	if ok && wfState != nil {
		isInWorkflow = true
		if wfState.isWithinStep {
			return nil, newStepExecutionError(wfState.workflowID, functionName, "cannot call GetEvent within a step")
		}
		stepID = wfState.NextStepID()

		// Check if operation was already executed (only if in workflow)
		checkInput := checkOperationExecutionDBInput{
			workflowID: wfState.workflowID,
			stepID:     stepID,
			stepName:   functionName,
		}
		recordedResult, err := s.checkOperationExecution(ctx, checkInput)
		if err != nil {
			return nil, err
		}
		if recordedResult != nil {
			return recordedResult.output, recordedResult.err
		}
	}

	// Create notification payload and condition variable
	payload := fmt.Sprintf("%s::%s", input.TargetWorkflowID, input.Key)
	cond := sync.NewCond(&sync.Mutex{})
	existingCond, loaded := s.notificationsMap.LoadOrStore(payload, cond)
	if loaded {
		// Reuse the existing condition variable
		cond = existingCond.(*sync.Cond)
	}

	// Defer broadcast to ensure any waiting goroutines eventually unlock
	defer func() {
		cond.Broadcast()
		// Clean up the condition variable after we're done, if we created it
		if !loaded {
			s.notificationsMap.Delete(payload)
		}
	}()

	// Check if the event already exists in the database
	query := `SELECT value FROM dbos.workflow_events WHERE workflow_uuid = $1 AND key = $2`
	var value any
	var valueString *string

	row := s.pool.QueryRow(ctx, query, input.TargetWorkflowID, input.Key)
	err := row.Scan(&valueString)
	if err != nil && err != pgx.ErrNoRows {
		return nil, fmt.Errorf("failed to query workflow event: %w", err)
	}

	if err == pgx.ErrNoRows || valueString == nil { // valueString should never be `nil`
		// Wait for notification with timeout using condition variable
		done := make(chan struct{})
		go func() {
			cond.L.Lock()
			defer cond.L.Unlock()
			cond.Wait()
			close(done)
		}()

		select {
		case <-done:
			// Received notification
		case <-time.After(input.Timeout):
			// Timeout reached
			s.logger.Warn("GetEvent() timeout reached", "target_workflow_id", input.TargetWorkflowID, "key", input.Key, "timeout", input.Timeout)
		case <-ctx.Done():
			return nil, fmt.Errorf("context cancelled while waiting for event: %w", ctx.Err())
		}

		// Query the database again after waiting
		row = s.pool.QueryRow(ctx, query, input.TargetWorkflowID, input.Key)
		err = row.Scan(&valueString)
		if err != nil {
			if err == pgx.ErrNoRows {
				value = nil // Event still doesn't exist
			} else {
				return nil, fmt.Errorf("failed to query workflow event after wait: %w", err)
			}
		}
	}

	// Deserialize the value if it exists
	if valueString != nil {
		value, err = deserialize(valueString)
		if err != nil {
			return nil, fmt.Errorf("failed to deserialize event value: %w", err)
		}
	}

	// Record the operation result if this is called within a workflow
	if isInWorkflow {
		recordInput := recordOperationResultDBInput{
			workflowID: wfState.workflowID,
			stepID:     stepID,
			stepName:   functionName,
			output:     value,
			err:        nil,
		}

		err = s.recordOperationResult(ctx, recordInput)
		if err != nil {
			return nil, fmt.Errorf("failed to record operation result: %w", err)
		}
	}

	return value, nil
}

/*******************************/
/******* QUEUES ********/
/*******************************/

type dequeuedWorkflow struct {
	id    string
	name  string
	input string
}

type dequeueWorkflowsInput struct {
	queue              WorkflowQueue
	executorID         string
	applicationVersion string
}

func (s *sysDB) dequeueWorkflows(ctx context.Context, input dequeueWorkflowsInput) ([]dequeuedWorkflow, error) {
	// Begin transaction with snapshot isolation
	tx, err := s.pool.Begin(ctx)
	if err != nil {
		return nil, fmt.Errorf("failed to begin transaction: %w", err)
	}
	defer tx.Rollback(ctx)

	// Set transaction isolation level to repeatable read (similar to snapshot isolation)
	_, err = tx.Exec(ctx, "SET TRANSACTION ISOLATION LEVEL REPEATABLE READ")
	if err != nil {
		return nil, fmt.Errorf("failed to set transaction isolation level: %w", err)
	}

	// First check the rate limiter
	var numRecentQueries int
	if input.queue.RateLimit != nil {
		limiterPeriod := time.Duration(input.queue.RateLimit.Period * float64(time.Second))

		// Calculate the cutoff time: current time minus limiter period
		cutoffTimeMs := time.Now().Add(-limiterPeriod).UnixMilli()

		// Count workflows that have started in the limiter period
		limiterQuery := `
		SELECT COUNT(*)
		FROM dbos.workflow_status
		WHERE queue_name = $1
		  AND status != $2
		  AND started_at_epoch_ms > $3`

		err := tx.QueryRow(ctx, limiterQuery,
			input.queue.Name,
			WorkflowStatusEnqueued,
			cutoffTimeMs).Scan(&numRecentQueries)
		if err != nil {
			return nil, fmt.Errorf("failed to query rate limiter: %w", err)
		}

		if numRecentQueries >= input.queue.RateLimit.Limit {
			return []dequeuedWorkflow{}, nil
		}
	}

	// Calculate max_tasks based on concurrency limits
	maxTasks := input.queue.MaxTasksPerIteration

	if input.queue.WorkerConcurrency != nil || input.queue.GlobalConcurrency != nil {
		// Count pending workflows by executor
		pendingQuery := `
			SELECT executor_id, COUNT(*) as task_count
			FROM dbos.workflow_status
			WHERE queue_name = $1 AND status = $2
			GROUP BY executor_id`

		rows, err := tx.Query(ctx, pendingQuery, input.queue.Name, WorkflowStatusPending)
		if err != nil {
			return nil, fmt.Errorf("failed to query pending workflows: %w", err)
		}
		defer rows.Close()

		pendingWorkflowsDict := make(map[string]int)
		for rows.Next() {
			var executorIDRow string
			var taskCount int
			if err := rows.Scan(&executorIDRow, &taskCount); err != nil {
				return nil, fmt.Errorf("failed to scan pending workflow row: %w", err)
			}
			pendingWorkflowsDict[executorIDRow] = taskCount
		}

		localPendingWorkflows := pendingWorkflowsDict[input.executorID]

		// Check worker concurrency limit
		if input.queue.WorkerConcurrency != nil {
			workerConcurrency := *input.queue.WorkerConcurrency
			if localPendingWorkflows > workerConcurrency {
				s.logger.Warn("Local pending workflows on queue exceeds worker concurrency limit", "local_pending", localPendingWorkflows, "queue_name", input.queue.Name, "concurrency_limit", workerConcurrency)
			}
			availableWorkerTasks := max(workerConcurrency-localPendingWorkflows, 0)
			maxTasks = availableWorkerTasks
		}

		// Check global concurrency limit
		if input.queue.GlobalConcurrency != nil {
			globalPendingWorkflows := 0
			for _, count := range pendingWorkflowsDict {
				globalPendingWorkflows += count
			}

			concurrency := *input.queue.GlobalConcurrency
			if globalPendingWorkflows > concurrency {
				s.logger.Warn("Total pending workflows on queue exceeds global concurrency limit", "total_pending", globalPendingWorkflows, "queue_name", input.queue.Name, "concurrency_limit", concurrency)
			}
			availableTasks := max(concurrency-globalPendingWorkflows, 0)
			if availableTasks < maxTasks {
				maxTasks = availableTasks
			}
		}
	}

	if maxTasks <= 0 {
		return nil, nil
	}

	// Build the query to select workflows for dequeueing
	// Use SKIP LOCKED when no global concurrency is set to avoid blocking,
	// otherwise use NOWAIT to ensure consistent view across processes
	skipLocks := input.queue.GlobalConcurrency == nil
	var lockClause string
	if skipLocks {
		lockClause = "FOR UPDATE SKIP LOCKED"
	} else {
		lockClause = "FOR UPDATE NOWAIT"
	}

	var query string
	if input.queue.PriorityEnabled {
		query = fmt.Sprintf(`
			SELECT workflow_uuid
			FROM dbos.workflow_status
			WHERE queue_name = $1
			  AND status = $2
			  AND (application_version = $3 OR application_version IS NULL)
			ORDER BY priority ASC, created_at ASC
			%s`, lockClause)
	} else {
		query = fmt.Sprintf(`
			SELECT workflow_uuid
			FROM dbos.workflow_status
			WHERE queue_name = $1
			  AND status = $2
			  AND (application_version = $3 OR application_version IS NULL)
			ORDER BY created_at ASC
			%s`, lockClause)
	}

	if maxTasks >= 0 {
		query += fmt.Sprintf(" LIMIT %d", int(maxTasks))
	}

	// Execute the query to get workflow IDs
	rows, err := tx.Query(ctx, query, input.queue.Name, WorkflowStatusEnqueued, input.applicationVersion)
	if err != nil {
		return nil, fmt.Errorf("failed to query enqueued workflows: %w", err)
	}
	defer rows.Close()

	var dequeuedIDs []string
	for rows.Next() {
		// Check for context cancellation
		select {
		case <-ctx.Done():
			s.logger.Warn("DequeueWorkflows context cancelled while reading dequeue results", "cause", context.Cause(ctx))
			return nil, ctx.Err()
		default:
		}
		var workflowID string
		if err := rows.Scan(&workflowID); err != nil {
			return nil, fmt.Errorf("failed to scan workflow ID: %w", err)
		}
		dequeuedIDs = append(dequeuedIDs, workflowID)
	}

	if len(dequeuedIDs) > 0 {
		s.logger.Debug("attempting to dequeue task(s)", "queueName", input.queue.Name, "numTasks", len(dequeuedIDs))
	}

	// Update workflows to PENDING status and get their details
	var retWorkflows []dequeuedWorkflow
	for _, id := range dequeuedIDs {
		// If we have a limiter, stop dequeueing workflows when the number of workflows started this period exceeds the limit.
		if input.queue.RateLimit != nil {
			if len(retWorkflows)+numRecentQueries >= input.queue.RateLimit.Limit {
				break
			}
		}
		retWorkflow := dequeuedWorkflow{
			id: id,
		}

		// Update workflow status to PENDING and return name and inputs
		updateQuery := `
			UPDATE dbos.workflow_status
			SET status = $1,
			    application_version = $2,
			    executor_id = $3,
			    started_at_epoch_ms = $4,
			    workflow_deadline_epoch_ms = CASE
			        WHEN workflow_timeout_ms IS NOT NULL AND workflow_deadline_epoch_ms IS NULL
			        THEN EXTRACT(epoch FROM NOW()) * 1000 + workflow_timeout_ms
			        ELSE workflow_deadline_epoch_ms
			    END
			WHERE workflow_uuid = $5
			RETURNING name, inputs`

		var inputString *string
		err := tx.QueryRow(ctx, updateQuery,
			WorkflowStatusPending,
			input.applicationVersion,
			input.executorID,
			time.Now().UnixMilli(),
			id).Scan(&retWorkflow.name, &inputString)
		if err != nil {
			return nil, fmt.Errorf("failed to update workflow %s during dequeue: %w", id, err)
		}

		if inputString != nil && len(*inputString) > 0 {
			retWorkflow.input = *inputString
		}

		retWorkflows = append(retWorkflows, retWorkflow)
	}

	// Commit only if workflows were dequeued. Avoids WAL bloat and XID advancement.
	if len(retWorkflows) > 0 {
		if err := tx.Commit(ctx); err != nil {
			return nil, fmt.Errorf("failed to commit transaction: %w", err)
		}
	}

	return retWorkflows, nil
}

func (s *sysDB) clearQueueAssignment(ctx context.Context, workflowID string) (bool, error) {
	query := `UPDATE dbos.workflow_status
			  SET status = $1, started_at_epoch_ms = NULL
			  WHERE workflow_uuid = $2
			    AND queue_name IS NOT NULL
			    AND status = $3`

	commandTag, err := s.pool.Exec(ctx, query,
		WorkflowStatusEnqueued,
		workflowID,
		WorkflowStatusPending)

	if err != nil {
		return false, fmt.Errorf("failed to clear queue assignment for workflow %s: %w", workflowID, err)
	}

	// If no rows were affected, the workflow is not anymore in the queue or was already completed
	return commandTag.RowsAffected() > 0, nil
}

/*******************************/
/******* UTILS ********/
/*******************************/

func (s *sysDB) resetSystemDB(ctx context.Context) error {
	// Get the current database configuration from the pool
	config := s.pool.Config()
	if config == nil || config.ConnConfig == nil {
		return fmt.Errorf("failed to get pool configuration")
	}

	// Extract the database name before closing the pool
	dbName := config.ConnConfig.Database
	if dbName == "" {
		return fmt.Errorf("database name not found in pool configuration")
	}

	// Close the current pool before dropping the database
	s.pool.Close()

	// Create a new connection configuration pointing to the postgres database
	postgresConfig := config.ConnConfig.Copy()
	postgresConfig.Database = "postgres"

	// Connect to the postgres database
	conn, err := pgx.ConnectConfig(ctx, postgresConfig)
	if err != nil {
		return fmt.Errorf("failed to connect to PostgreSQL server: %w", err)
	}
	defer conn.Close(ctx)

	// Drop the database
	dropSQL := fmt.Sprintf("DROP DATABASE IF EXISTS %s WITH (FORCE)", pgx.Identifier{dbName}.Sanitize())
	_, err = conn.Exec(ctx, dropSQL)
	if err != nil {
		return fmt.Errorf("failed to drop database %s: %w", dbName, err)
	}

	return nil
}

type queryBuilder struct {
	setClauses   []string
	whereClauses []string
	args         []any
	argCounter   int
}

func newQueryBuilder() *queryBuilder {
	return &queryBuilder{
		setClauses:   make([]string, 0),
		whereClauses: make([]string, 0),
		args:         make([]any, 0),
		argCounter:   0,
	}
}

func (qb *queryBuilder) addSet(column string, value any) {
	qb.argCounter++
	qb.setClauses = append(qb.setClauses, fmt.Sprintf("%s=$%d", column, qb.argCounter))
	qb.args = append(qb.args, value)
}

func (qb *queryBuilder) addSetRaw(clause string) {
	qb.setClauses = append(qb.setClauses, clause)
}

func (qb *queryBuilder) addWhere(column string, value any) {
	qb.argCounter++
	qb.whereClauses = append(qb.whereClauses, fmt.Sprintf("%s=$%d", column, qb.argCounter))
	qb.args = append(qb.args, value)
}

func (qb *queryBuilder) addWhereIsNotNull(column string) {
	qb.whereClauses = append(qb.whereClauses, fmt.Sprintf("%s IS NOT NULL", column))
}

func (qb *queryBuilder) addWhereLike(column string, value any) {
	qb.argCounter++
	qb.whereClauses = append(qb.whereClauses, fmt.Sprintf("%s LIKE $%d", column, qb.argCounter))
	qb.args = append(qb.args, value)
}

func (qb *queryBuilder) addWhereAny(column string, values any) {
	qb.argCounter++
	qb.whereClauses = append(qb.whereClauses, fmt.Sprintf("%s = ANY($%d)", column, qb.argCounter))
	qb.args = append(qb.args, values)
}

func (qb *queryBuilder) addWhereGreaterEqual(column string, value any) {
	qb.argCounter++
	qb.whereClauses = append(qb.whereClauses, fmt.Sprintf("%s >= $%d", column, qb.argCounter))
	qb.args = append(qb.args, value)
}

func (qb *queryBuilder) addWhereLessEqual(column string, value any) {
	qb.argCounter++
	qb.whereClauses = append(qb.whereClauses, fmt.Sprintf("%s <= $%d", column, qb.argCounter))
	qb.args = append(qb.args, value)
}

func backoffWithJitter(retryAttempt int) time.Duration {
	exp := float64(_DB_CONNECTION_RETRY_BASE_DELAY) * math.Pow(_DB_CONNECTION_RETRY_FACTOR, float64(retryAttempt))
	// cap backoff to max number of retries, then do a fixed time delay
	// expected retryAttempt to initially be 0, so >= used
	// cap delay to maximum of _DB_CONNECTION_MAX_DELAY milliseconds
	if retryAttempt >= _DB_CONNECTION_RETRY_MAX_RETRIES || exp > float64(_DB_CONNECTION_MAX_DELAY) {
		exp = float64(_DB_CONNECTION_MAX_DELAY)
	}

	// want randomization between +-25% of exp
	jitter := 0.75 + rand.Float64()*0.5 // #nosec G404 -- trivial use of math/rand
	return time.Duration(exp * jitter)
}<|MERGE_RESOLUTION|>--- conflicted
+++ resolved
@@ -6,12 +6,8 @@
 	"errors"
 	"fmt"
 	"log/slog"
-<<<<<<< HEAD
 	"math"
 	"math/rand"
-	"net/url"
-=======
->>>>>>> a84a07eb
 	"strings"
 	"sync"
 	"time"
