package dbos

import (
	"context"
	_ "embed"
	"errors"
	"fmt"
	"log/slog"
	"math"
	"math/rand"
	"strings"
	"sync"
	"time"

	"github.com/jackc/pgx/v5"
	"github.com/jackc/pgx/v5/pgconn"
	"github.com/jackc/pgx/v5/pgxpool"
)

/*******************************/
/******* INTERFACE ********/
/*******************************/

type systemDatabase interface {
	// SysDB management
	launch(ctx context.Context)
	shutdown(ctx context.Context, timeout time.Duration)
	resetSystemDB(ctx context.Context) error

	// Workflows
	insertWorkflowStatus(ctx context.Context, input insertWorkflowStatusDBInput) (*insertWorkflowResult, error)
	listWorkflows(ctx context.Context, input listWorkflowsDBInput) ([]WorkflowStatus, error)
	updateWorkflowOutcome(ctx context.Context, input updateWorkflowOutcomeDBInput) error
	awaitWorkflowResult(ctx context.Context, workflowID string) (any, error)
	cancelWorkflow(ctx context.Context, workflowID string) error
	cancelAllBefore(ctx context.Context, cutoffTime time.Time) error
	resumeWorkflow(ctx context.Context, workflowID string) error
	forkWorkflow(ctx context.Context, input forkWorkflowDBInput) error

	// Child workflows
	recordChildWorkflow(ctx context.Context, input recordChildWorkflowDBInput) error
	checkChildWorkflow(ctx context.Context, workflowUUID string, functionID int) (*string, error)
	recordChildGetResult(ctx context.Context, input recordChildGetResultDBInput) error

	// Steps
	recordOperationResult(ctx context.Context, input recordOperationResultDBInput) error
	checkOperationExecution(ctx context.Context, input checkOperationExecutionDBInput) (*recordedResult, error)
	getWorkflowSteps(ctx context.Context, workflowID string) ([]StepInfo, error)

	// Communication (special steps)
	send(ctx context.Context, input WorkflowSendInput) error
	recv(ctx context.Context, input recvInput) (any, error)
	setEvent(ctx context.Context, input WorkflowSetEventInput) error
	getEvent(ctx context.Context, input getEventInput) (any, error)

	// Timers (special steps)
	sleep(ctx context.Context, input sleepInput) (time.Duration, error)

	// Queues
	dequeueWorkflows(ctx context.Context, input dequeueWorkflowsInput) ([]dequeuedWorkflow, error)
	clearQueueAssignment(ctx context.Context, workflowID string) (bool, error)

	// Garbage collection
	garbageCollectWorkflows(ctx context.Context, input garbageCollectWorkflowsInput) error
}

type sysDB struct {
	pool                           *pgxpool.Pool
	notificationListenerConnection *pgconn.PgConn
	notificationLoopDone           chan struct{}
	notificationsMap               *sync.Map
	logger                         *slog.Logger
	launched                       bool
}

/*******************************/
/******* INITIALIZATION ********/
/*******************************/

// createDatabaseIfNotExists creates the database if it doesn't exist
func createDatabaseIfNotExists(ctx context.Context, databaseURL string, logger *slog.Logger) error {
	// Connect to the postgres database
	parsedURL, err := pgx.ParseConfig(databaseURL)
	if err != nil {
		return newInitializationError(fmt.Sprintf("failed to parse database URL: %v", err))
	}

	dbName := parsedURL.Database
	if dbName == "" {
		return newInitializationError("database name not found in URL")
	}

	serverURL := parsedURL.Copy()
	serverURL.Database = "postgres"
	conn, err := pgx.ConnectConfig(ctx, serverURL)
	if err != nil {
		return newInitializationError(fmt.Sprintf("failed to connect to PostgreSQL server: %v", err))
	}
	defer conn.Close(ctx)

	// Create the system database if it doesn't exist
	var exists bool
	err = conn.QueryRow(ctx,
		"SELECT EXISTS(SELECT 1 FROM pg_database WHERE datname = $1)", dbName).Scan(&exists)
	if err != nil {
		return newInitializationError(fmt.Sprintf("failed to check if database exists: %v", err))
	}
	if !exists {
		createSQL := fmt.Sprintf("CREATE DATABASE %s", pgx.Identifier{dbName}.Sanitize())
		_, err = conn.Exec(ctx, createSQL)
		if err != nil {
			return newInitializationError(fmt.Sprintf("failed to create database %s: %v", dbName, err))
		}
		logger.Debug("Database created", "name", dbName)
	}

	return nil
}

//go:embed migrations/1_initial_dbos_schema.sql
var migration1 string

type migrationFile struct {
	version int64
	sql     string
}

// migrations contains all migration files with their version numbers
var migrations = []migrationFile{
	{version: 1, sql: migration1},
}

const (
	_DBOS_MIGRATION_TABLE = "dbos_migrations"

	// PostgreSQL error codes
	_PG_ERROR_UNIQUE_VIOLATION      = "23505"
	_PG_ERROR_FOREIGN_KEY_VIOLATION = "23503"

	// Notification channels
	_DBOS_NOTIFICATIONS_CHANNEL   = "dbos_notifications_channel"
	_DBOS_WORKFLOW_EVENTS_CHANNEL = "dbos_workflow_events_channel"

	// Database retry timeouts
	_DB_CONNECTION_RETRY_BASE_DELAY  = 1 * time.Second
	_DB_CONNECTION_RETRY_FACTOR      = 2
	_DB_CONNECTION_RETRY_MAX_RETRIES = 10
	_DB_CONNECTION_MAX_DELAY         = 120 * time.Second
	_DB_RETRY_INTERVAL               = 1 * time.Second
)

func runMigrations(databaseURL string) error {
	// Connect to the database
	pool, err := pgxpool.New(context.Background(), databaseURL)
	if err != nil {
		return fmt.Errorf("failed to create connection pool: %v", err)
	}
	defer pool.Close()

	// Begin transaction for atomic migration execution
	ctx := context.Background()
	tx, err := pool.Begin(ctx)
	if err != nil {
		return fmt.Errorf("failed to begin transaction: %v", err)
	}
	defer tx.Rollback(ctx)

	// Create the DBOS schema if it doesn't exist
	_, err = tx.Exec(ctx, "CREATE SCHEMA IF NOT EXISTS dbos")
	if err != nil {
		return fmt.Errorf("failed to create DBOS schema: %v", err)
	}

	// Create the migrations table if it doesn't exist
	createTableQuery := fmt.Sprintf(`CREATE TABLE IF NOT EXISTS dbos.%s (
		version BIGINT NOT NULL PRIMARY KEY
	)`, _DBOS_MIGRATION_TABLE)

	_, err = tx.Exec(ctx, createTableQuery)
	if err != nil {
		return fmt.Errorf("failed to create migrations table: %v", err)
	}

	// Get current migration version
	var currentVersion int64 = 0
	query := fmt.Sprintf("SELECT version FROM dbos.%s LIMIT 1", _DBOS_MIGRATION_TABLE)
	err = tx.QueryRow(ctx, query).Scan(&currentVersion)
	if err != nil && err != pgx.ErrNoRows {
		return fmt.Errorf("failed to get current migration version: %v", err)
	}

	// Use the embedded migrations slice

	// Apply migrations starting from the next version
	for _, migration := range migrations {
		if migration.version <= currentVersion {
			continue
		}

		// Execute the migration SQL
		_, err = tx.Exec(ctx, migration.sql)
		if err != nil {
			return fmt.Errorf("failed to execute migration %d: %v", migration.version, err)
		}

		// Update the migration version
		if currentVersion == 0 {
			// Insert first migration record
			insertQuery := fmt.Sprintf("INSERT INTO dbos.%s (version) VALUES ($1)", _DBOS_MIGRATION_TABLE)
			_, err = tx.Exec(ctx, insertQuery, migration.version)
		} else {
			// Update existing migration record
			updateQuery := fmt.Sprintf("UPDATE dbos.%s SET version = $1", _DBOS_MIGRATION_TABLE)
			_, err = tx.Exec(ctx, updateQuery, migration.version)
		}
		if err != nil {
			return fmt.Errorf("failed to update migration version to %d: %v", migration.version, err)
		}

		currentVersion = migration.version
	}

	// Commit the transaction
	if err := tx.Commit(ctx); err != nil {
		return fmt.Errorf("failed to commit migration transaction: %v", err)
	}

	return nil
}

// New creates a new SystemDatabase instance and runs migrations
func newSystemDatabase(ctx context.Context, databaseURL string, logger *slog.Logger) (systemDatabase, error) {
	// Create the database if it doesn't exist
	if err := createDatabaseIfNotExists(ctx, databaseURL, logger); err != nil {
		return nil, fmt.Errorf("failed to create database: %v", err)
	}

	// Run migrations first
	if err := runMigrations(databaseURL); err != nil {
		return nil, fmt.Errorf("failed to run migrations: %v", err)
	}

	// Parse the connection string to get a config
	config, err := pgxpool.ParseConfig(databaseURL)
	if err != nil {
		return nil, fmt.Errorf("failed to parse database URL: %v", err)
	}
	// Set pool configuration
	config.MaxConns = 20
	config.MinConns = 0
	config.MaxConnLifetime = time.Hour
	config.MaxConnIdleTime = time.Minute * 5

	// Add acquire timeout to prevent indefinite blocking
	config.ConnConfig.ConnectTimeout = 10 * time.Second

	// Create pool with configuration
	pool, err := pgxpool.NewWithConfig(ctx, config)
	if err != nil {
		return nil, fmt.Errorf("failed to create connection pool: %v", err)
	}

	// Test the connection
	if err := pool.Ping(ctx); err != nil {
		pool.Close()
		return nil, fmt.Errorf("failed to ping database: %v", err)
	}

	// Create a map of notification payloads to channels
	notificationsMap := &sync.Map{}

	// Create a connection to listen on notifications
	notifierConnConfig, err := pgconn.ParseConfig(databaseURL)
	if err != nil {
		return nil, fmt.Errorf("failed to parse database URL: %v", err)
	}
	notifierConnConfig.OnNotification = func(c *pgconn.PgConn, n *pgconn.Notification) {
		if n.Channel == _DBOS_NOTIFICATIONS_CHANNEL || n.Channel == _DBOS_WORKFLOW_EVENTS_CHANNEL {
			// Check if an entry exists in the map, indexed by the payload
			// If yes, broadcast on the condition variable so listeners can wake up
			if cond, exists := notificationsMap.Load(n.Payload); exists {
				cond.(*sync.Cond).Broadcast()
			}
		}
	}
	notificationListenerConnection, err := pgconn.ConnectConfig(ctx, notifierConnConfig)
	if err != nil {
		return nil, fmt.Errorf("failed to connect notification listener to database: %v", err)
	}

	return &sysDB{
		pool:                           pool,
		notificationListenerConnection: notificationListenerConnection,
		notificationsMap:               notificationsMap,
		notificationLoopDone:           make(chan struct{}),
		logger:                         logger.With("service", "system_database"),
	}, nil
}

func (s *sysDB) launch(ctx context.Context) {
	// Start the notification listener loop
	go s.notificationListenerLoop(ctx)
	s.launched = true
}

func (s *sysDB) shutdown(ctx context.Context, timeout time.Duration) {
	s.logger.Debug("DBOS: Closing system database connection pool")
	if s.pool != nil {
		s.pool.Close()
	}

	// Context wasn't cancelled, let's manually close
	if !errors.Is(ctx.Err(), context.Canceled) {
		err := s.notificationListenerConnection.Close(ctx)
		if err != nil {
			s.logger.Error("Failed to close notification listener connection", "error", err)
		}
	}

	if s.launched {
		// Wait for the notification loop to exit
		s.logger.Debug("DBOS: Waiting for notification listener loop to finish")
		select {
		case <-s.notificationLoopDone:
		case <-time.After(timeout):
			s.logger.Warn("DBOS: Notification listener loop did not finish in time", "timeout", timeout)
		}
	}

	s.notificationsMap.Clear()
	// Allow pgx health checks to complete
	// https://github.com/jackc/pgx/blob/15bca4a4e14e0049777c1245dba4c16300fe4fd0/pgxpool/pool.go#L417
	// These trigger go-leak alerts
	time.Sleep(500 * time.Millisecond)

	s.launched = false
}

/*******************************/
/******* WORKFLOWS ********/
/*******************************/

type insertWorkflowResult struct {
	attempts         int
	status           WorkflowStatusType
	name             string
	queueName        *string
	timeout          time.Duration
	workflowDeadline time.Time
}

type insertWorkflowStatusDBInput struct {
	status     WorkflowStatus
	maxRetries int
	tx         pgx.Tx
}

func (s *sysDB) insertWorkflowStatus(ctx context.Context, input insertWorkflowStatusDBInput) (*insertWorkflowResult, error) {
	if input.tx == nil {
		return nil, errors.New("transaction is required for InsertWorkflowStatus")
	}

	// Set default values
	attempts := 1
	if input.status.Status == WorkflowStatusEnqueued {
		attempts = 0
	}

	updatedAt := time.Now()
	if !input.status.UpdatedAt.IsZero() {
		updatedAt = input.status.UpdatedAt
	}

	var deadline *int64 = nil
	if !input.status.Deadline.IsZero() {
		millis := input.status.Deadline.UnixMilli()
		deadline = &millis
	}

	var timeoutMs *int64 = nil
	if input.status.Timeout > 0 {
		millis := input.status.Timeout.Round(time.Millisecond).Milliseconds()
		timeoutMs = &millis
	}

	inputString, err := serialize(input.status.Input)
	if err != nil {
		return nil, fmt.Errorf("failed to serialize input: %w", err)
	}

	// Our DB works with NULL values
	var applicationVersion *string
	if len(input.status.ApplicationVersion) > 0 {
		applicationVersion = &input.status.ApplicationVersion
	}

	var deduplicationID *string
	if len(input.status.DeduplicationID) > 0 {
		deduplicationID = &input.status.DeduplicationID
	}

	query := `INSERT INTO dbos.workflow_status (
        workflow_uuid,
        status,
        name,
        queue_name,
        authenticated_user,
        assumed_role,
        authenticated_roles,
        executor_id,
        application_version,
        application_id,
        created_at,
        recovery_attempts,
        updated_at,
        workflow_timeout_ms,
        workflow_deadline_epoch_ms,
        inputs,
        deduplication_id,
        priority
    ) VALUES($1, $2, $3, $4, $5, $6, $7, $8, $9, $10, $11, $12, $13, $14, $15, $16, $17, $18)
    ON CONFLICT (workflow_uuid)
        DO UPDATE SET
			recovery_attempts = CASE
                WHEN EXCLUDED.status != $19 THEN workflow_status.recovery_attempts + 1
                ELSE workflow_status.recovery_attempts
            END,
            updated_at = EXCLUDED.updated_at,
            executor_id = CASE
                WHEN EXCLUDED.status = $20 THEN workflow_status.executor_id
                ELSE EXCLUDED.executor_id
            END
        RETURNING recovery_attempts, status, name, queue_name, workflow_timeout_ms, workflow_deadline_epoch_ms`

	var result insertWorkflowResult
	var timeoutMSResult *int64
	var workflowDeadlineEpochMS *int64
	err = input.tx.QueryRow(ctx, query,
		input.status.ID,
		input.status.Status,
		input.status.Name,
		input.status.QueueName,
		input.status.AuthenticatedUser,
		input.status.AssumedRole,
		input.status.AuthenticatedRoles,
		input.status.ExecutorID,
		applicationVersion,
		input.status.ApplicationID,
		input.status.CreatedAt.Round(time.Millisecond).UnixMilli(), // slightly reduce the likelihood of collisions
		attempts,
		updatedAt.UnixMilli(),
		timeoutMs,
		deadline,
		inputString,
		deduplicationID,
		input.status.Priority,
		WorkflowStatusEnqueued,
		WorkflowStatusEnqueued,
	).Scan(
		&result.attempts,
		&result.status,
		&result.name,
		&result.queueName,
		&timeoutMSResult,
		&workflowDeadlineEpochMS,
	)
	if err != nil {
		// Handle unique constraint violation for the deduplication ID (this should be the only case for a 23505)
		if pgErr, ok := err.(*pgconn.PgError); ok && pgErr.Code == _PG_ERROR_UNIQUE_VIOLATION {
			return nil, newQueueDeduplicatedError(
				input.status.ID,
				input.status.QueueName,
				input.status.DeduplicationID,
			)
		}
		return nil, fmt.Errorf("failed to insert workflow status: %w", err)
	}

	// Convert timeout milliseconds to time.Duration
	if timeoutMSResult != nil && *timeoutMSResult > 0 {
		result.timeout = time.Duration(*timeoutMSResult) * time.Millisecond
	}

	// Convert deadline milliseconds to time.Time
	if workflowDeadlineEpochMS != nil {
		result.workflowDeadline = time.Unix(0, *workflowDeadlineEpochMS*int64(time.Millisecond))
	}

	if len(input.status.Name) > 0 && result.name != input.status.Name {
		return nil, newConflictingWorkflowError(input.status.ID, fmt.Sprintf("Workflow already exists with a different name: %s, but the provided name is: %s", result.name, input.status.Name))
	}
	if len(input.status.QueueName) > 0 && result.queueName != nil && input.status.QueueName != *result.queueName {
		return nil, newConflictingWorkflowError(input.status.ID, fmt.Sprintf("Workflow already exists in a different queue: %s, but the provided queue is: %s", *result.queueName, input.status.QueueName))
	}

	// Every time we start executing a workflow (and thus attempt to insert its status), we increment `recovery_attempts` by 1.
	// When this number becomes equal to `maxRetries + 1`, we mark the workflow as `MAX_RECOVERY_ATTEMPTS_EXCEEDED`.
	if result.status != WorkflowStatusSuccess && result.status != WorkflowStatusError &&
		input.maxRetries > 0 && result.attempts > input.maxRetries+1 {

		// Update workflow status to MAX_RECOVERY_ATTEMPTS_EXCEEDED and clear queue-related fields
		dlqQuery := `UPDATE dbos.workflow_status
					 SET status = $1, deduplication_id = NULL, started_at_epoch_ms = NULL, queue_name = NULL
					 WHERE workflow_uuid = $2 AND status = $3`

		_, err = input.tx.Exec(ctx, dlqQuery,
			WorkflowStatusMaxRecoveryAttemptsExceeded,
			input.status.ID,
			WorkflowStatusPending)

		if err != nil {
			return nil, fmt.Errorf("failed to update workflow to %s: %w", WorkflowStatusMaxRecoveryAttemptsExceeded, err)
		}

		// Commit the transaction before throwing the error
		if err := input.tx.Commit(ctx); err != nil {
			return nil, fmt.Errorf("failed to commit transaction after marking workflow as %s: %w", WorkflowStatusMaxRecoveryAttemptsExceeded, err)
		}

		return nil, newDeadLetterQueueError(input.status.ID, input.maxRetries)
	}

	return &result, nil
}

// ListWorkflowsInput represents the input parameters for listing workflows
type listWorkflowsDBInput struct {
	workflowName       string
	queueName          string
	queuesOnly         bool
	workflowIDPrefix   string
	workflowIDs        []string
	authenticatedUser  string
	startTime          time.Time
	endTime            time.Time
	status             []WorkflowStatusType
	applicationVersion string
	executorIDs        []string
	limit              *int
	offset             *int
	sortDesc           bool
	loadInput          bool
	loadOutput         bool
	tx                 pgx.Tx
}

// ListWorkflows retrieves a list of workflows based on the provided filters
func (s *sysDB) listWorkflows(ctx context.Context, input listWorkflowsDBInput) ([]WorkflowStatus, error) {
	qb := newQueryBuilder()

	// Build the base query with conditional column selection
	loadColumns := []string{
		"workflow_uuid", "status", "name", "authenticated_user", "assumed_role", "authenticated_roles",
		"executor_id", "created_at", "updated_at", "application_version", "application_id",
		"recovery_attempts", "queue_name", "workflow_timeout_ms", "workflow_deadline_epoch_ms", "started_at_epoch_ms",
		"deduplication_id", "priority",
	}

	if input.loadOutput {
		loadColumns = append(loadColumns, "output", "error")
	}
	if input.loadInput {
		loadColumns = append(loadColumns, "inputs")
	}

	baseQuery := fmt.Sprintf("SELECT %s FROM dbos.workflow_status", strings.Join(loadColumns, ", "))

	// Add filters using query builder
	if input.workflowName != "" {
		qb.addWhere("name", input.workflowName)
	}
	if input.queueName != "" {
		qb.addWhere("queue_name", input.queueName)
	}
	if input.queuesOnly {
		qb.addWhereIsNotNull("queue_name")
	}
	if input.workflowIDPrefix != "" {
		qb.addWhereLike("workflow_uuid", input.workflowIDPrefix+"%")
	}
	if len(input.workflowIDs) > 0 {
		qb.addWhereAny("workflow_uuid", input.workflowIDs)
	}
	if input.authenticatedUser != "" {
		qb.addWhere("authenticated_user", input.authenticatedUser)
	}
	if !input.startTime.IsZero() {
		qb.addWhereGreaterEqual("created_at", input.startTime.UnixMilli())
	}
	if !input.endTime.IsZero() {
		qb.addWhereLessEqual("created_at", input.endTime.UnixMilli())
	}
	if len(input.status) > 0 {
		qb.addWhereAny("status", input.status)
	}
	if input.applicationVersion != "" {
		qb.addWhere("application_version", input.applicationVersion)
	}
	if len(input.executorIDs) > 0 {
		qb.addWhereAny("executor_id", input.executorIDs)
	}

	// Build complete query
	var query string
	if len(qb.whereClauses) > 0 {
		query = fmt.Sprintf("%s WHERE %s", baseQuery, strings.Join(qb.whereClauses, " AND "))
	} else {
		query = baseQuery
	}

	// Add sorting
	if input.sortDesc {
		query += " ORDER BY created_at DESC"
	} else {
		query += " ORDER BY created_at ASC"
	}

	// Add limit and offset
	if input.limit != nil {
		qb.argCounter++
		query += fmt.Sprintf(" LIMIT $%d", qb.argCounter)
		qb.args = append(qb.args, *input.limit)
	}

	if input.offset != nil {
		qb.argCounter++
		query += fmt.Sprintf(" OFFSET $%d", qb.argCounter)
		qb.args = append(qb.args, *input.offset)
	}

	// Execute the query
	var rows pgx.Rows
	var err error

	if input.tx != nil {
		rows, err = input.tx.Query(ctx, query, qb.args...)
	} else {
		rows, err = s.pool.Query(ctx, query, qb.args...)
	}

	if err != nil {
		return nil, fmt.Errorf("failed to execute ListWorkflows query: %w", err)
	}
	defer rows.Close()

	var workflows []WorkflowStatus
	for rows.Next() {
		var wf WorkflowStatus
		var queueName *string
		var createdAtMs, updatedAtMs int64
		var timeoutMs *int64
		var deadlineMs, startedAtMs *int64
		var outputString, inputString *string
		var errorStr *string
		var deduplicationID *string
		var applicationVersion *string
		var executorID *string

		// Build scan arguments dynamically based on loaded columns
		scanArgs := []interface{}{
			&wf.ID, &wf.Status, &wf.Name, &wf.AuthenticatedUser, &wf.AssumedRole,
			&wf.AuthenticatedRoles, &executorID, &createdAtMs,
			&updatedAtMs, &applicationVersion, &wf.ApplicationID,
			&wf.Attempts, &queueName, &timeoutMs,
			&deadlineMs, &startedAtMs, &deduplicationID, &wf.Priority,
		}

		if input.loadOutput {
			scanArgs = append(scanArgs, &outputString, &errorStr)
		}
		if input.loadInput {
			scanArgs = append(scanArgs, &inputString)
		}

		err := rows.Scan(scanArgs...)
		if err != nil {
			return nil, fmt.Errorf("failed to scan workflow row: %w", err)
		}

		if queueName != nil && len(*queueName) > 0 {
			wf.QueueName = *queueName
		}

		if executorID != nil && len(*executorID) > 0 {
			wf.ExecutorID = *executorID
		}

		if applicationVersion != nil && len(*applicationVersion) > 0 {
			wf.ApplicationVersion = *applicationVersion
		}

		if deduplicationID != nil && len(*deduplicationID) > 0 {
			wf.DeduplicationID = *deduplicationID
		}

		// Convert milliseconds to time.Time
		wf.CreatedAt = time.Unix(0, createdAtMs*int64(time.Millisecond))
		wf.UpdatedAt = time.Unix(0, updatedAtMs*int64(time.Millisecond))

		// Convert timeout milliseconds to time.Duration
		if timeoutMs != nil && *timeoutMs > 0 {
			wf.Timeout = time.Duration(*timeoutMs) * time.Millisecond
		}

		// Convert deadline milliseconds to time.Time
		if deadlineMs != nil {
			wf.Deadline = time.Unix(0, *deadlineMs*int64(time.Millisecond))
		}

		// Convert started at milliseconds to time.Time
		if startedAtMs != nil {
			wf.StartedAt = time.Unix(0, *startedAtMs*int64(time.Millisecond))
		}

		// Handle output and error only if loadOutput is true
		if input.loadOutput {
			// Convert error string to error type if present
			if errorStr != nil && *errorStr != "" {
				wf.Error = errors.New(*errorStr)
			}

			wf.Output, err = deserialize(outputString)
			if err != nil {
				return nil, fmt.Errorf("failed to deserialize output: %w", err)
			}
		}

		// Handle input only if loadInput is true
		if input.loadInput {
			wf.Input, err = deserialize(inputString)
			if err != nil {
				return nil, fmt.Errorf("failed to deserialize input: %w", err)
			}
		}

		workflows = append(workflows, wf)
	}

	if err := rows.Err(); err != nil {
		return nil, fmt.Errorf("error iterating over workflow rows: %w", err)
	}

	return workflows, nil
}

type updateWorkflowOutcomeDBInput struct {
	workflowID string
	status     WorkflowStatusType
	output     any
	err        error
	tx         pgx.Tx
}

// updateWorkflowOutcome updates the status, output, and error of a workflow
// Note that transitions from CANCELLED to SUCCESS or ERROR are forbidden
func (s *sysDB) updateWorkflowOutcome(ctx context.Context, input updateWorkflowOutcomeDBInput) error {
	query := `UPDATE dbos.workflow_status
			  SET status = $1, output = $2, error = $3, updated_at = $4, deduplication_id = NULL
			  WHERE workflow_uuid = $5 AND NOT (status = $6 AND $1 in ($7, $8))`

	outputString, err := serialize(input.output)
	if err != nil {
		return fmt.Errorf("failed to serialize output: %w", err)
	}

	var errorStr string
	if input.err != nil {
		errorStr = input.err.Error()
	}

	if input.tx != nil {
		_, err = input.tx.Exec(ctx, query, input.status, outputString, errorStr, time.Now().UnixMilli(), input.workflowID, WorkflowStatusCancelled, WorkflowStatusSuccess, WorkflowStatusError)
	} else {
		_, err = s.pool.Exec(ctx, query, input.status, outputString, errorStr, time.Now().UnixMilli(), input.workflowID, WorkflowStatusCancelled, WorkflowStatusSuccess, WorkflowStatusError)
	}

	if err != nil {
		return fmt.Errorf("failed to update workflow status: %w", err)
	}
	return nil
}

func (s *sysDB) cancelWorkflow(ctx context.Context, workflowID string) error {
	tx, err := s.pool.Begin(ctx)
	if err != nil {
		return fmt.Errorf("failed to begin transaction: %w", err)
	}
	defer tx.Rollback(ctx)

	// Check if workflow exists
	listInput := listWorkflowsDBInput{
		workflowIDs: []string{workflowID},
		loadInput:   true,
		loadOutput:  true,
		tx:          tx,
	}
	wfs, err := s.listWorkflows(ctx, listInput)
	if err != nil {
		return err
	}
	if len(wfs) == 0 {
		return newNonExistentWorkflowError(workflowID)
	}

	wf := wfs[0]
	switch wf.Status {
	case WorkflowStatusSuccess, WorkflowStatusError, WorkflowStatusCancelled:
		// Workflow is already in a terminal state, rollback and return
		if err := tx.Rollback(ctx); err != nil {
			return fmt.Errorf("failed to commit transaction: %w", err)
		}
		return nil
	}

	// Set the workflow's status to CANCELLED and started_at_epoch_ms to NULL (so it does not block the queue, if any)
	updateStatusQuery := `UPDATE dbos.workflow_status
						  SET status = $1, updated_at = $2, started_at_epoch_ms = NULL
						  WHERE workflow_uuid = $3`

	_, err = tx.Exec(ctx, updateStatusQuery, WorkflowStatusCancelled, time.Now().UnixMilli(), workflowID)
	if err != nil {
		return fmt.Errorf("failed to update workflow status to CANCELLED: %w", err)
	}

	if err := tx.Commit(ctx); err != nil {
		return fmt.Errorf("failed to commit transaction: %w", err)
	}

	return nil
}

func (s *sysDB) cancelAllBefore(ctx context.Context, cutoffTime time.Time) error {
	// List all workflows in PENDING or ENQUEUED state ending at cutoffTime
	listInput := listWorkflowsDBInput{
		endTime: cutoffTime,
		status:  []WorkflowStatusType{WorkflowStatusPending, WorkflowStatusEnqueued},
	}

	workflows, err := s.listWorkflows(ctx, listInput)
	if err != nil {
		return fmt.Errorf("failed to list workflows for cancellation: %w", err)
	}

	// Cancel each workflow
	for _, workflow := range workflows {
		if err := s.cancelWorkflow(ctx, workflow.ID); err != nil {
			s.logger.Error("Failed to cancel workflow during cancelAllBefore", "workflowID", workflow.ID, "error", err)
			// Continue with other workflows even if one fails
			// If desired we could funnel the errors back the caller (conductor, admin server)
		}
	}

	return nil
}

type garbageCollectWorkflowsInput struct {
	cutoffEpochTimestampMs *int64
	rowsThreshold          *int
}

func (s *sysDB) garbageCollectWorkflows(ctx context.Context, input garbageCollectWorkflowsInput) error {
	// Validate input parameters
	if input.rowsThreshold != nil && *input.rowsThreshold <= 0 {
		return fmt.Errorf("rowsThreshold must be greater than 0, got %d", *input.rowsThreshold)
	}

	cutoffTimestamp := input.cutoffEpochTimestampMs

	// If rowsThreshold is provided, get the timestamp of the Nth newest workflow
	if input.rowsThreshold != nil {
		query := `SELECT created_at
				  FROM dbos.workflow_status
				  ORDER BY created_at DESC
				  LIMIT 1 OFFSET $1`

		var rowsBasedCutoff int64
		err := s.pool.QueryRow(ctx, query, *input.rowsThreshold-1).Scan(&rowsBasedCutoff)
		if err != nil && err != pgx.ErrNoRows {
			return fmt.Errorf("failed to query cutoff timestamp by rows threshold: %w", err)
		}
		// If we don't have a provided cutoffTimestamp and found one in the database
		// Or if the found cutoffTimestamp is more restrictive (higher timestamp = more recent = less deletion)
		// Use the cutoff timestamp found in the database
		if rowsBasedCutoff > 0 && cutoffTimestamp == nil || (cutoffTimestamp != nil && rowsBasedCutoff > *cutoffTimestamp) {
			cutoffTimestamp = &rowsBasedCutoff
		}
	}

	// If no cutoff is determined, no garbage collection is needed
	if cutoffTimestamp == nil {
		return nil
	}

	// Delete all workflows older than cutoff that are NOT PENDING or ENQUEUED
	query := `DELETE FROM dbos.workflow_status
			  WHERE created_at < $1
			    AND status NOT IN ($2, $3)`

	commandTag, err := s.pool.Exec(ctx, query,
		*cutoffTimestamp,
		WorkflowStatusPending,
		WorkflowStatusEnqueued)

	if err != nil {
		return fmt.Errorf("failed to garbage collect workflows: %w", err)
	}

	s.logger.Info("Garbage collected workflows",
		"cutoff_timestamp", *cutoffTimestamp,
		"deleted_count", commandTag.RowsAffected())

	return nil
}

func (s *sysDB) resumeWorkflow(ctx context.Context, workflowID string) error {
	tx, err := s.pool.Begin(ctx)
	if err != nil {
		return fmt.Errorf("failed to begin transaction: %w", err)
	}
	defer tx.Rollback(ctx)

	// Execute with snapshot isolation in case of concurrent calls on the same workflow
	_, err = tx.Exec(ctx, "SET TRANSACTION ISOLATION LEVEL REPEATABLE READ")
	if err != nil {
		return fmt.Errorf("failed to set transaction isolation level: %w", err)
	}

	// Check the status of the workflow. If it is complete, do nothing.
	listInput := listWorkflowsDBInput{
		workflowIDs: []string{workflowID},
		loadInput:   true,
		loadOutput:  true,
		tx:          tx,
	}
	wfs, err := s.listWorkflows(ctx, listInput)
	if err != nil {
		s.logger.Error("ResumeWorkflow: failed to list workflows", "error", err)
		return err
	}
	if len(wfs) == 0 {
		return newNonExistentWorkflowError(workflowID)
	}

	wf := wfs[0]
	if wf.Status == WorkflowStatusSuccess || wf.Status == WorkflowStatusError {
		return nil // Workflow is complete, do nothing
	}

	// Set the workflow's status to ENQUEUED and clear its recovery attempts, set new deadline
	updateStatusQuery := `UPDATE dbos.workflow_status
						  SET status = $1, queue_name = $2, recovery_attempts = $3, 
						      workflow_deadline_epoch_ms = NULL, deduplication_id = NULL,
						      started_at_epoch_ms = NULL, updated_at = $4
						  WHERE workflow_uuid = $5`

	_, err = tx.Exec(ctx, updateStatusQuery,
		WorkflowStatusEnqueued,
		_DBOS_INTERNAL_QUEUE_NAME,
		0,
		time.Now().UnixMilli(),
		workflowID)
	if err != nil {
		return fmt.Errorf("failed to update workflow status to ENQUEUED: %w", err)
	}

	if err := tx.Commit(ctx); err != nil {
		return fmt.Errorf("failed to commit transaction: %w", err)
	}

	return nil
}

type forkWorkflowDBInput struct {
	originalWorkflowID string
	forkedWorkflowID   string
	startStep          int
	applicationVersion string
}

func (s *sysDB) forkWorkflow(ctx context.Context, input forkWorkflowDBInput) error {
	// Validate startStep
	if input.startStep < 0 {
		return fmt.Errorf("startStep must be >= 0, got %d", input.startStep)
	}

	tx, err := s.pool.Begin(ctx)
	if err != nil {
		return fmt.Errorf("failed to begin transaction: %w", err)
	}
	defer tx.Rollback(ctx)

	// Get the original workflow status
	listInput := listWorkflowsDBInput{
		workflowIDs: []string{input.originalWorkflowID},
		loadInput:   true,
		tx:          tx,
	}
	wfs, err := s.listWorkflows(ctx, listInput)
	if err != nil {
		return fmt.Errorf("failed to list workflows: %w", err)
	}
	if len(wfs) == 0 {
		return newNonExistentWorkflowError(input.originalWorkflowID)
	}

	originalWorkflow := wfs[0]

	// Determine the application version to use
	appVersion := originalWorkflow.ApplicationVersion
	if input.applicationVersion != "" {
		appVersion = input.applicationVersion
	}

	// Create an entry for the forked workflow with the same initial values as the original
	insertQuery := `INSERT INTO dbos.workflow_status (
		workflow_uuid,
		status,
		name,
		authenticated_user,
		assumed_role,
		authenticated_roles,
		application_version,
		application_id,
		queue_name,
		inputs,
		created_at,
		updated_at,
		recovery_attempts
	) VALUES ($1, $2, $3, $4, $5, $6, $7, $8, $9, $10, $11, $12, $13)`

	inputString, err := serialize(originalWorkflow.Input)
	if err != nil {
		return fmt.Errorf("failed to serialize input: %w", err)
	}

	_, err = tx.Exec(ctx, insertQuery,
		input.forkedWorkflowID,
		WorkflowStatusEnqueued,
		originalWorkflow.Name,
		originalWorkflow.AuthenticatedUser,
		originalWorkflow.AssumedRole,
		originalWorkflow.AuthenticatedRoles,
		&appVersion,
		originalWorkflow.ApplicationID,
		_DBOS_INTERNAL_QUEUE_NAME,
		inputString,
		time.Now().UnixMilli(),
		time.Now().UnixMilli(),
		0)

	if err != nil {
		return fmt.Errorf("failed to insert forked workflow status: %w", err)
	}

	// If startStep > 0, copy the original workflow's outputs into the forked workflow
	if input.startStep > 0 {
		copyOutputsQuery := `INSERT INTO dbos.operation_outputs
			(workflow_uuid, function_id, output, error, function_name, child_workflow_id)
			SELECT $1, function_id, output, error, function_name, child_workflow_id
			FROM dbos.operation_outputs
			WHERE workflow_uuid = $2 AND function_id < $3`

		_, err = tx.Exec(ctx, copyOutputsQuery, input.forkedWorkflowID, input.originalWorkflowID, input.startStep)
		if err != nil {
			return fmt.Errorf("failed to copy operation outputs: %w", err)
		}
	}

	if err := tx.Commit(ctx); err != nil {
		return fmt.Errorf("failed to commit transaction: %w", err)
	}

	return nil
}

func (s *sysDB) awaitWorkflowResult(ctx context.Context, workflowID string) (any, error) {
	query := `SELECT status, output, error FROM dbos.workflow_status WHERE workflow_uuid = $1`
	var status WorkflowStatusType
	for {
		select {
		case <-ctx.Done():
			return nil, ctx.Err()
		default:
		}

		row := s.pool.QueryRow(ctx, query, workflowID)
		var outputString *string
		var errorStr *string
		err := row.Scan(&status, &outputString, &errorStr)
		if err != nil {
			if err == pgx.ErrNoRows {
				time.Sleep(_DB_RETRY_INTERVAL)
				continue
			}
			return nil, fmt.Errorf("failed to query workflow status: %w", err)
		}

		// Deserialize output from TEXT to bytes then from bytes to R using gob
		output, err := deserialize(outputString)
		if err != nil {
			return nil, fmt.Errorf("failed to deserialize output: %w", err)
		}

		switch status {
		case WorkflowStatusSuccess, WorkflowStatusError:
			if errorStr == nil || len(*errorStr) == 0 {
				return output, nil
			}
			return output, errors.New(*errorStr)
		case WorkflowStatusCancelled:
			return output, newAwaitedWorkflowCancelledError(workflowID)
		default:
			time.Sleep(_DB_RETRY_INTERVAL)
		}
	}
}

type recordOperationResultDBInput struct {
	workflowID string
	stepID     int
	stepName   string
	output     any
	err        error
	tx         pgx.Tx
}

func (s *sysDB) recordOperationResult(ctx context.Context, input recordOperationResultDBInput) error {
	query := `INSERT INTO dbos.operation_outputs
            (workflow_uuid, function_id, output, error, function_name)
            VALUES ($1, $2, $3, $4, $5)
			ON CONFLICT DO NOTHING`

	var errorString *string
	if input.err != nil {
		e := input.err.Error()
		errorString = &e
	}

	outputString, err := serialize(input.output)
	if err != nil {
		return fmt.Errorf("failed to serialize output: %w", err)
	}

	var commandTag pgconn.CommandTag
	if input.tx != nil {
		commandTag, err = input.tx.Exec(ctx, query,
			input.workflowID,
			input.stepID,
			outputString,
			errorString,
			input.stepName,
		)
	} else {
		commandTag, err = s.pool.Exec(ctx, query,
			input.workflowID,
			input.stepID,
			outputString,
			errorString,
			input.stepName,
		)
	}

	/*
		s.logger.Debug("RecordOperationResult CommandTag", "command_tag", commandTag)
		s.logger.Debug("RecordOperationResult Rows affected", "rows_affected", commandTag.RowsAffected())
		s.logger.Debug("RecordOperationResult SQL", "sql", commandTag.String())
	*/

	if err != nil {
		s.logger.Error("RecordOperationResult Error occurred", "error", err)
		if pgErr, ok := err.(*pgconn.PgError); ok && pgErr.Code == _PG_ERROR_UNIQUE_VIOLATION {
			return newWorkflowConflictIDError(input.workflowID)
		}
		return err
	}

	if commandTag.RowsAffected() == 0 {
		s.logger.Warn("RecordOperationResult No rows were affected by the insert")
	}

	return nil
}

/*******************************/
/******* CHILD WORKFLOWS ********/
/*******************************/

type recordChildWorkflowDBInput struct {
	parentWorkflowID string
	childWorkflowID  string
	stepID           int
	stepName         string
	tx               pgx.Tx
}

func (s *sysDB) recordChildWorkflow(ctx context.Context, input recordChildWorkflowDBInput) error {
	query := `INSERT INTO dbos.operation_outputs
            (workflow_uuid, function_id, function_name, child_workflow_id)
            VALUES ($1, $2, $3, $4)`

	var commandTag pgconn.CommandTag
	var err error

	if input.tx != nil {
		commandTag, err = input.tx.Exec(ctx, query,
			input.parentWorkflowID,
			input.stepID,
			input.stepName,
			input.childWorkflowID,
		)
	} else {
		commandTag, err = s.pool.Exec(ctx, query,
			input.parentWorkflowID,
			input.stepID,
			input.stepName,
			input.childWorkflowID,
		)
	}

	if err != nil {
		// Check for unique constraint violation (conflict ID error)
		if pgErr, ok := err.(*pgconn.PgError); ok && pgErr.Code == _PG_ERROR_UNIQUE_VIOLATION {
			return fmt.Errorf(
				"child workflow %s already registered for parent workflow %s (operation ID: %d)",
				input.childWorkflowID, input.parentWorkflowID, input.stepID)
		}
		return fmt.Errorf("failed to record child workflow: %w", err)
	}

	if commandTag.RowsAffected() == 0 {
		s.logger.Warn("RecordChildWorkflow No rows were affected by the insert")
	}

	return nil
}

func (s *sysDB) checkChildWorkflow(ctx context.Context, workflowID string, functionID int) (*string, error) {
	query := `SELECT child_workflow_id
              FROM dbos.operation_outputs
              WHERE workflow_uuid = $1 AND function_id = $2`

	var childWorkflowID *string
	err := s.pool.QueryRow(ctx, query, workflowID, functionID).Scan(&childWorkflowID)
	if err != nil {
		if err == pgx.ErrNoRows {
			return nil, nil
		}
		return nil, fmt.Errorf("failed to check child workflow: %w", err)
	}

	return childWorkflowID, nil
}

type recordChildGetResultDBInput struct {
	parentWorkflowID string
	childWorkflowID  string
	stepID           int
	output           string
	err              error
}

func (s *sysDB) recordChildGetResult(ctx context.Context, input recordChildGetResultDBInput) error {
	query := `INSERT INTO dbos.operation_outputs
            (workflow_uuid, function_id, function_name, output, error, child_workflow_id)
            VALUES ($1, $2, $3, $4, $5, $6)
			ON CONFLICT DO NOTHING`

	var errorString *string
	if input.err != nil {
		e := input.err.Error()
		errorString = &e
	}

	_, err := s.pool.Exec(ctx, query,
		input.parentWorkflowID,
		input.stepID,
		"DBOS.getResult",
		input.output,
		errorString,
		input.childWorkflowID,
	)
	if err != nil {
		return fmt.Errorf("failed to record get result: %w", err)
	}
	return nil
}

/*******************************/
/******* STEPS ********/
/*******************************/

type recordedResult struct {
	output any
	err    error
}

type checkOperationExecutionDBInput struct {
	workflowID string
	stepID     int
	stepName   string
	tx         pgx.Tx
}

func (s *sysDB) checkOperationExecution(ctx context.Context, input checkOperationExecutionDBInput) (*recordedResult, error) {
	var tx pgx.Tx
	var err error

	// Use provided transaction or create a new one
	if input.tx != nil {
		tx = input.tx
	} else {
		tx, err = s.pool.Begin(ctx)
		if err != nil {
			return nil, fmt.Errorf("failed to begin transaction: %w", err)
		}
		defer tx.Rollback(ctx) // We don't need to commit this transaction -- it is just useful for having READ COMMITTED across the reads
	}

	// First query: Retrieve the workflow status
	workflowStatusQuery := `SELECT status FROM dbos.workflow_status WHERE workflow_uuid = $1`

	// Second query: Retrieve operation outputs if they exist
	stepOutputQuery := `SELECT output, error, function_name
							 FROM dbos.operation_outputs
							 WHERE workflow_uuid = $1 AND function_id = $2`

	var workflowStatus WorkflowStatusType

	// Execute first query to get workflow status
	err = tx.QueryRow(ctx, workflowStatusQuery, input.workflowID).Scan(&workflowStatus)
	if err != nil {
		if err == pgx.ErrNoRows {
			return nil, newNonExistentWorkflowError(input.workflowID)
		}
		return nil, fmt.Errorf("failed to get workflow status: %w", err)
	}

	// If the workflow is cancelled, raise the exception
	if workflowStatus == WorkflowStatusCancelled {
		return nil, newWorkflowCancelledError(input.workflowID)
	}

	// Execute second query to get operation outputs
	var outputString *string
	var errorStr *string
	var recordedFunctionName string

	err = tx.QueryRow(ctx, stepOutputQuery, input.workflowID, input.stepID).Scan(&outputString, &errorStr, &recordedFunctionName)

	// If there are no operation outputs, return nil
	if err != nil {
		if err == pgx.ErrNoRows {
			return nil, nil
		}
		return nil, fmt.Errorf("failed to get operation outputs: %w", err)
	}

	// If the provided and recorded function name are different, throw an exception
	if input.stepName != recordedFunctionName {
		return nil, newUnexpectedStepError(input.workflowID, input.stepID, input.stepName, recordedFunctionName)
	}

	output, err := deserialize(outputString)
	if err != nil {
		return nil, fmt.Errorf("failed to deserialize output: %w", err)
	}

	var recordedError error
	if errorStr != nil && *errorStr != "" {
		recordedError = errors.New(*errorStr)
	}
	result := &recordedResult{
		output: output,
		err:    recordedError,
	}
	return result, nil
}

// StepInfo contains information about a workflow step execution.
type StepInfo struct {
	StepID          int    // The sequential ID of the step within the workflow
	StepName        string // The name of the step function
	Output          any    // The output returned by the step (if any)
	Error           error  // The error returned by the step (if any)
	ChildWorkflowID string // The ID of a child workflow spawned by this step (if applicable)
}

func (s *sysDB) getWorkflowSteps(ctx context.Context, workflowID string) ([]StepInfo, error) {
	query := `SELECT function_id, function_name, output, error, child_workflow_id
			  FROM dbos.operation_outputs
			  WHERE workflow_uuid = $1
			  ORDER BY function_id ASC`

	rows, err := s.pool.Query(ctx, query, workflowID)
	if err != nil {
		return nil, fmt.Errorf("failed to query workflow steps: %w", err)
	}
	defer rows.Close()

	var steps []StepInfo
	for rows.Next() {
		var step StepInfo
		var outputString *string
		var errorString *string
		var childWorkflowID *string

		err := rows.Scan(&step.StepID, &step.StepName, &outputString, &errorString, &childWorkflowID)
		if err != nil {
			return nil, fmt.Errorf("failed to scan step row: %w", err)
		}

		// Deserialize output if present
		if outputString != nil {
			output, err := deserialize(outputString)
			if err != nil {
				return nil, fmt.Errorf("failed to deserialize output: %w", err)
			}
			step.Output = output
		}

		// Convert error string to error if present
		if errorString != nil && *errorString != "" {
			step.Error = errors.New(*errorString)
		}

		// Set child workflow ID if present
		if childWorkflowID != nil {
			step.ChildWorkflowID = *childWorkflowID
		}

		steps = append(steps, step)
	}

	if err := rows.Err(); err != nil {
		return nil, fmt.Errorf("error iterating over step rows: %w", err)
	}

	return steps, nil
}

type sleepInput struct {
	duration  time.Duration // Duration to sleep
	skipSleep bool          // If true, the function will not actually sleep and just return the remaining sleep duration
	stepID    *int          // Optional step ID to use instead of generating a new one (for internal use)
}

// Sleep is a special type of step that sleeps for a specified duration
// A wakeup time is computed and recorded in the database
// If we sleep is re-executed, it will only sleep for the remaining duration until the wakeup time
// sleep can be called within other special steps (e.g., getEvent, recv) to provide durable sleep

func (s *sysDB) sleep(ctx context.Context, input sleepInput) (time.Duration, error) {
	functionName := "DBOS.sleep"

	// Get workflow state from context
	wfState, ok := ctx.Value(workflowStateKey).(*workflowState)
	if !ok || wfState == nil {
		return 0, newStepExecutionError("", functionName, "workflow state not found in context: are you running this step within a workflow?")
	}

	if wfState.isWithinStep {
		return 0, newStepExecutionError(wfState.workflowID, functionName, "cannot call Sleep within a step")
	}

	// Determine step ID
	var stepID int
	if input.stepID != nil && *input.stepID >= 0 {
		stepID = *input.stepID
	} else {
		stepID = wfState.NextStepID()
	}

	// Check if operation was already executed
	checkInput := checkOperationExecutionDBInput{
		workflowID: wfState.workflowID,
		stepID:     stepID,
		stepName:   functionName,
	}
	recordedResult, err := s.checkOperationExecution(ctx, checkInput)
	if err != nil {
		return 0, fmt.Errorf("failed to check operation execution: %w", err)
	}

	var endTime time.Time

	if recordedResult != nil {
		if recordedResult.output == nil { // This should never happen
			return 0, fmt.Errorf("no recorded end time for recorded sleep operation")
		}

		// The output should be a time.Time representing the end time
		endTimeInterface, ok := recordedResult.output.(time.Time)
		if !ok {
			return 0, fmt.Errorf("recorded output is not a time.Time: %T", recordedResult.output)
		}
		endTime = endTimeInterface

		if recordedResult.err != nil { // This should never happen
			return 0, recordedResult.err
		}
	} else {
		// First execution: calculate and record the end time
		s.logger.Debug("Durable sleep", "stepID", stepID, "duration", input.duration)

		endTime = time.Now().Add(input.duration)

		// Record the operation result with the calculated end time
		recordInput := recordOperationResultDBInput{
			workflowID: wfState.workflowID,
			stepID:     stepID,
			stepName:   functionName,
			output:     endTime,
			err:        nil,
		}

		err = s.recordOperationResult(ctx, recordInput)
		if err != nil {
			// Check if this is a ConflictingWorkflowError (operation already recorded by another process)
			if dbosErr, ok := err.(*DBOSError); ok && dbosErr.Code == ConflictingIDError {
			} else {
				return 0, fmt.Errorf("failed to record sleep operation result: %w", err)
			}
		}
	}

	// Calculate remaining duration until wake up time
	remainingDuration := max(0, time.Until(endTime))

	if !input.skipSleep {
		// Actually sleep for the remaining duration
		time.Sleep(remainingDuration)
	}

	return remainingDuration, nil
}

/****************************************/
/******* WORKFLOW COMMUNICATIONS ********/
/****************************************/

func (s *sysDB) notificationListenerLoop(ctx context.Context) {
	defer func() {
		s.notificationLoopDone <- struct{}{}
	}()

	s.logger.Debug("DBOS: Starting notification listener loop")
	mrr := s.notificationListenerConnection.Exec(ctx, fmt.Sprintf("LISTEN %s; LISTEN %s", _DBOS_NOTIFICATIONS_CHANNEL, _DBOS_WORKFLOW_EVENTS_CHANNEL))
	results, err := mrr.ReadAll()
	if err != nil {
		s.logger.Error("Failed to listen on notification channels", "error", err)
		return
	}
	err = mrr.Close()
	if err != nil {
		s.logger.Error("Failed to close connection after setting notification listeners", "error", err)
		return
	}

	for _, result := range results {
		if result.Err != nil {
			s.logger.Error("Error listening on notification channels", "error", result.Err)
			return
		}
	}

	retryAttempt := 0
	for {
		// Block until a notification is received. OnNotification will be called when a notification is received.
		// WaitForNotification handles context cancellation: https://github.com/jackc/pgx/blob/15bca4a4e14e0049777c1245dba4c16300fe4fd0/pgconn/pgconn.go#L1050
		err := s.notificationListenerConnection.WaitForNotification(ctx)
		if err != nil {
			// Context cancellation
			if errors.Is(err, context.Canceled) || errors.Is(err, context.DeadlineExceeded) {
				s.logger.Debug("Notification listener loop exiting due to context cancellation", "cause", context.Cause(ctx), "error", err)
				return
			}

			// Connection closed (during shutdown) - exit gracefully
			if s.notificationListenerConnection.IsClosed() {
				s.logger.Info("Notification listener loop exiting due to connection closure")
				return
			}

			// Other errors - log and retry.
			s.logger.Error("Error waiting for notification", "error", err)
			time.Sleep(backoffWithJitter(retryAttempt))
			retryAttempt += 1
			continue
		} else {
			if retryAttempt > 0 {
				retryAttempt -= 1
			}
		}
	}
}

const _DBOS_NULL_TOPIC = "__null__topic__"

type WorkflowSendInput struct {
	DestinationID string
	Message       any
	Topic         string
}

// Send is a special type of step that sends a message to another workflow.
// Can be called both within a workflow (as a step) or outside a workflow (directly).
// When called within a workflow: durability and the function run in the same transaction, and we forbid nested step execution
func (s *sysDB) send(ctx context.Context, input WorkflowSendInput) error {
	functionName := "DBOS.send"

	// Get workflow state from context (optional for Send as we can send from outside a workflow)
	wfState, ok := ctx.Value(workflowStateKey).(*workflowState)
	var stepID int
	var isInWorkflow bool

	if ok && wfState != nil {
		isInWorkflow = true
		if wfState.isWithinStep {
			return newStepExecutionError(wfState.workflowID, functionName, "cannot call Send within a step")
		}
		stepID = wfState.NextStepID()
	}

	tx, err := s.pool.Begin(ctx)
	if err != nil {
		return fmt.Errorf("failed to begin transaction: %w", err)
	}
	defer tx.Rollback(ctx)

	// Check if operation was already executed and do nothing if so (only if in workflow)
	if isInWorkflow {
		checkInput := checkOperationExecutionDBInput{
			workflowID: wfState.workflowID,
			stepID:     stepID,
			stepName:   functionName,
			tx:         tx,
		}
		recordedResult, err := s.checkOperationExecution(ctx, checkInput)
		if err != nil {
			return err
		}
		if recordedResult != nil {
			// when hitting this case, recordedResult will be &{<nil> <nil>}
			return nil
		}
	}

	// Set default topic if not provided
	topic := _DBOS_NULL_TOPIC
	if len(input.Topic) > 0 {
		topic = input.Topic
	}

	// Serialize the message. It must have been registered with encoding/gob by the user if not a basic type.
	messageString, err := serialize(input.Message)
	if err != nil {
		return fmt.Errorf("failed to serialize message: %w", err)
	}

	insertQuery := `INSERT INTO dbos.notifications (destination_uuid, topic, message) VALUES ($1, $2, $3)`
	_, err = tx.Exec(ctx, insertQuery, input.DestinationID, topic, messageString)
	if err != nil {
		// Check for foreign key violation (destination workflow doesn't exist)
		if pgErr, ok := err.(*pgconn.PgError); ok && pgErr.Code == _PG_ERROR_FOREIGN_KEY_VIOLATION {
			return newNonExistentWorkflowError(input.DestinationID)
		}
		return fmt.Errorf("failed to insert notification: %w", err)
	}

	// Record the operation result if this is called within a workflow
	if isInWorkflow {
		recordInput := recordOperationResultDBInput{
			workflowID: wfState.workflowID,
			stepID:     stepID,
			stepName:   functionName,
			output:     nil,
			err:        nil,
			tx:         tx,
		}

		err = s.recordOperationResult(ctx, recordInput)
		if err != nil {
			return fmt.Errorf("failed to record operation result: %w", err)
		}
	}

	// Commit transaction
	if err := tx.Commit(ctx); err != nil {
		return fmt.Errorf("failed to commit transaction: %w", err)
	}

	return nil
}

// Recv is a special type of step that receives a message destined for a given workflow
func (s *sysDB) recv(ctx context.Context, input recvInput) (any, error) {
	functionName := "DBOS.recv"

	// Get workflow state from context
	wfState, ok := ctx.Value(workflowStateKey).(*workflowState)
	if !ok || wfState == nil {
		return nil, newStepExecutionError("", functionName, "workflow state not found in context: are you running this step within a workflow?")
	}

	if wfState.isWithinStep {
		return nil, newStepExecutionError(wfState.workflowID, functionName, "cannot call Recv within a step")
	}

	stepID := wfState.NextStepID()
	sleepStepID := wfState.NextStepID() // We will use a sleep step to implement the timeout
	destinationID := wfState.workflowID

	// Set default topic if not provided
	topic := _DBOS_NULL_TOPIC
	if len(input.Topic) > 0 {
		topic = input.Topic
	}

	// Check if operation was already executed
	checkInput := checkOperationExecutionDBInput{
		workflowID: destinationID,
		stepID:     stepID,
		stepName:   functionName,
	}
	recordedResult, err := s.checkOperationExecution(ctx, checkInput)
	if err != nil {
		return nil, err
	}
	if recordedResult != nil {
		return recordedResult.output, nil
	}

	// First check if there's already a receiver for this workflow/topic to avoid unnecessary database load
	payload := fmt.Sprintf("%s::%s", destinationID, topic)
	cond := sync.NewCond(&sync.Mutex{})
	_, loaded := s.notificationsMap.LoadOrStore(payload, cond)
	if loaded {
		s.logger.Error("Receive already called for workflow", "destination_id", destinationID)
		return nil, newWorkflowConflictIDError(destinationID)
	}
	defer func() {
		// Clean up the condition variable after we're done and broadcast to wake up any waiting goroutines
		cond.Broadcast()
		s.notificationsMap.Delete(payload)
	}()

	// Now check if there is already a message available in the database.
	// If not, we'll wait for a notification and timeout
	var exists bool
	query := `SELECT EXISTS (SELECT 1 FROM dbos.notifications WHERE destination_uuid = $1 AND topic = $2)`
	err = s.pool.QueryRow(ctx, query, destinationID, topic).Scan(&exists)
	if err != nil {
		return false, fmt.Errorf("failed to check message: %w", err)
	}
	if !exists {
		// Wait for notifications using condition variable with timeout pattern
		s.logger.Debug("Waiting for notification on condition variable", "payload", payload)

		done := make(chan struct{})
		go func() {
			cond.L.Lock()
			defer cond.L.Unlock()
			cond.Wait()
			close(done)
		}()

		timeout, err := s.sleep(ctx, sleepInput{
			duration:  input.Timeout,
			skipSleep: true,
			stepID:    &sleepStepID,
		})
		if err != nil {
			return nil, fmt.Errorf("failed to sleep before recv timeout: %w", err)
		}

		select {
		case <-done:
			s.logger.Debug("Received notification on condition variable", "payload", payload)
		case <-time.After(timeout):
			s.logger.Warn("Recv() timeout reached", "payload", payload, "timeout", input.Timeout)
		case <-ctx.Done():
			s.logger.Warn("Recv() context cancelled", "payload", payload, "cause", context.Cause(ctx))
			return nil, ctx.Err()
<<<<<<< HEAD
		}
	} else {
		// Do a "zero" sleep to record the sleep step in the workflow history
		// This is to handle cases were consecutive Recv calls for the same key are made
		// The key would exist and without this, the step IDs would be: 0 recv, 1 sleep, 2 recv, 4 recv, etc
		_, err := s.sleep(ctx, sleepInput{
			duration: 0,
			stepID:   &sleepStepID,
		})
		if err != nil {
			return nil, fmt.Errorf("failed to sleep before recv timeout: %w", err)
=======
>>>>>>> 050cfefd
		}
	}

	// Find the oldest message and delete it atomically
	tx, err := s.pool.Begin(ctx)
	if err != nil {
		return nil, fmt.Errorf("failed to begin transaction: %w", err)
	}
	defer tx.Rollback(ctx)
	query = `
        WITH oldest_entry AS (
            SELECT destination_uuid, topic, message, created_at_epoch_ms
            FROM dbos.notifications
            WHERE destination_uuid = $1 AND topic = $2
            ORDER BY created_at_epoch_ms ASC
            LIMIT 1
        )
        DELETE FROM dbos.notifications
        WHERE destination_uuid = (SELECT destination_uuid FROM oldest_entry)
          AND topic = (SELECT topic FROM oldest_entry)
          AND created_at_epoch_ms = (SELECT created_at_epoch_ms FROM oldest_entry)
        RETURNING message`

	var messageString *string
	err = tx.QueryRow(ctx, query, destinationID, topic).Scan(&messageString)
	if err != nil {
		if err == pgx.ErrNoRows {
			// No message found, record nil result
			messageString = nil
		} else {
			return nil, fmt.Errorf("failed to consume message: %w", err)
		}
	}

	// Deserialize the message
	var message any
	if messageString != nil { // nil message can happen on the timeout path only
		message, err = deserialize(messageString)
		if err != nil {
			return nil, fmt.Errorf("failed to deserialize message: %w", err)
		}
	}

	// Record the operation result
	recordInput := recordOperationResultDBInput{
		workflowID: destinationID,
		stepID:     stepID,
		stepName:   functionName,
		output:     message,
		tx:         tx,
	}
	err = s.recordOperationResult(ctx, recordInput)
	if err != nil {
		return nil, fmt.Errorf("failed to record operation result: %w", err)
	}

	if err := tx.Commit(ctx); err != nil {
		return nil, fmt.Errorf("failed to commit transaction: %w", err)
	}

	return message, nil
}

type WorkflowSetEventInput struct {
	Key     string
	Message any
}

func (s *sysDB) setEvent(ctx context.Context, input WorkflowSetEventInput) error {
	functionName := "DBOS.setEvent"

	// Get workflow state from context
	wfState, ok := ctx.Value(workflowStateKey).(*workflowState)
	if !ok || wfState == nil {
		return newStepExecutionError("", functionName, "workflow state not found in context: are you running this step within a workflow?")
	}

	if wfState.isWithinStep {
		return newStepExecutionError(wfState.workflowID, functionName, "cannot call SetEvent within a step")
	}

	stepID := wfState.NextStepID()

	tx, err := s.pool.Begin(ctx)
	if err != nil {
		return fmt.Errorf("failed to begin transaction: %w", err)
	}
	defer tx.Rollback(ctx)

	// Check if operation was already executed and do nothing if so
	checkInput := checkOperationExecutionDBInput{
		workflowID: wfState.workflowID,
		stepID:     stepID,
		stepName:   functionName,
		tx:         tx,
	}
	recordedResult, err := s.checkOperationExecution(ctx, checkInput)
	if err != nil {
		return err
	}
	if recordedResult != nil {
		// when hitting this case, recordedResult will be &{<nil> <nil>}
		return nil
	}

	// Serialize the message. It must have been registered with encoding/gob by the user if not a basic type.
	messageString, err := serialize(input.Message)
	if err != nil {
		return fmt.Errorf("failed to serialize message: %w", err)
	}

	// Insert or update the event using UPSERT
	insertQuery := `INSERT INTO dbos.workflow_events (workflow_uuid, key, value)
					VALUES ($1, $2, $3)
					ON CONFLICT (workflow_uuid, key)
					DO UPDATE SET value = EXCLUDED.value`

	_, err = tx.Exec(ctx, insertQuery, wfState.workflowID, input.Key, messageString)
	if err != nil {
		return fmt.Errorf("failed to insert/update workflow event: %w", err)
	}

	// Record the operation result
	recordInput := recordOperationResultDBInput{
		workflowID: wfState.workflowID,
		stepID:     stepID,
		stepName:   functionName,
		output:     nil,
		err:        nil,
		tx:         tx,
	}

	err = s.recordOperationResult(ctx, recordInput)
	if err != nil {
		return fmt.Errorf("failed to record operation result: %w", err)
	}

	// Commit transaction
	if err := tx.Commit(ctx); err != nil {
		return fmt.Errorf("failed to commit transaction: %w", err)
	}

	return nil
}

func (s *sysDB) getEvent(ctx context.Context, input getEventInput) (any, error) {
	functionName := "DBOS.getEvent"

	// Get workflow state from context (optional for GetEvent as we can get an event from outside a workflow)
	wfState, ok := ctx.Value(workflowStateKey).(*workflowState)
	var stepID int
	var sleepStepID int
	var isInWorkflow bool

	if ok && wfState != nil {
		isInWorkflow = true
		if wfState.isWithinStep {
			return nil, newStepExecutionError(wfState.workflowID, functionName, "cannot call GetEvent within a step")
		}
		stepID = wfState.NextStepID()
		sleepStepID = wfState.NextStepID() // We will use a sleep step to implement the timeout

		// Check if operation was already executed (only if in workflow)
		checkInput := checkOperationExecutionDBInput{
			workflowID: wfState.workflowID,
			stepID:     stepID,
			stepName:   functionName,
		}
		recordedResult, err := s.checkOperationExecution(ctx, checkInput)
		if err != nil {
			return nil, err
		}
		if recordedResult != nil {
			return recordedResult.output, recordedResult.err
		}
	}

	// Create notification payload and condition variable
	payload := fmt.Sprintf("%s::%s", input.TargetWorkflowID, input.Key)
	cond := sync.NewCond(&sync.Mutex{})
	existingCond, loaded := s.notificationsMap.LoadOrStore(payload, cond)
	if loaded {
		// Reuse the existing condition variable
		cond = existingCond.(*sync.Cond)
	}

	// Defer broadcast to ensure any waiting goroutines eventually unlock
	defer func() {
		cond.Broadcast()
		// Clean up the condition variable after we're done, if we created it
		if !loaded {
			s.notificationsMap.Delete(payload)
		}
	}()

	// Check if the event already exists in the database
	query := `SELECT value FROM dbos.workflow_events WHERE workflow_uuid = $1 AND key = $2`
	var valueString *string

	row := s.pool.QueryRow(ctx, query, input.TargetWorkflowID, input.Key)
	err := row.Scan(&valueString)
	if err != nil && err != pgx.ErrNoRows {
		return nil, fmt.Errorf("failed to query workflow event: %w", err)
	}

	if err == pgx.ErrNoRows {
		// Wait for notification with timeout using condition variable
		done := make(chan struct{})
		go func() {
			cond.L.Lock()
			defer cond.L.Unlock()
			cond.Wait()
			close(done)
		}()

		timeout := input.Timeout
		if isInWorkflow {
			timeout, err = s.sleep(ctx, sleepInput{
				duration:  input.Timeout,
				skipSleep: true,
				stepID:    &sleepStepID,
			})
			if err != nil {
				return nil, fmt.Errorf("failed to sleep before getEvent timeout: %w", err)
			}
		}

		select {
		case <-done:
			// Received notification
		case <-time.After(timeout):
			s.logger.Warn("GetEvent() timeout reached", "target_workflow_id", input.TargetWorkflowID, "key", input.Key, "timeout", input.Timeout)
		case <-ctx.Done():
			s.logger.Warn("GetEvent() context cancelled", "target_workflow_id", input.TargetWorkflowID, "key", input.Key, "cause", context.Cause(ctx))
			return nil, ctx.Err()
		}

		// Query the database again after waiting
		row = s.pool.QueryRow(ctx, query, input.TargetWorkflowID, input.Key)
		err = row.Scan(&valueString)
		if err != nil && err != pgx.ErrNoRows {
			return nil, fmt.Errorf("failed to query workflow event after wait: %w", err)
		}
	}

	// Deserialize the value if it exists
	var value any
	if valueString != nil {
		value, err = deserialize(valueString)
		if err != nil {
			return nil, fmt.Errorf("failed to deserialize event value: %w", err)
		}
	}

	// Record the operation result if this is called within a workflow
	if isInWorkflow {
		recordInput := recordOperationResultDBInput{
			workflowID: wfState.workflowID,
			stepID:     stepID,
			stepName:   functionName,
			output:     value,
			err:        nil,
		}

		err = s.recordOperationResult(ctx, recordInput)
		if err != nil {
			return nil, fmt.Errorf("failed to record operation result: %w", err)
		}
	}

	return value, nil
}

/*******************************/
/******* QUEUES ********/
/*******************************/

type dequeuedWorkflow struct {
	id    string
	name  string
	input string
}

type dequeueWorkflowsInput struct {
	queue              WorkflowQueue
	executorID         string
	applicationVersion string
}

func (s *sysDB) dequeueWorkflows(ctx context.Context, input dequeueWorkflowsInput) ([]dequeuedWorkflow, error) {
	// Begin transaction with snapshot isolation
	tx, err := s.pool.Begin(ctx)
	if err != nil {
		return nil, fmt.Errorf("failed to begin transaction: %w", err)
	}
	defer tx.Rollback(ctx)

	// Set transaction isolation level to repeatable read (similar to snapshot isolation)
	_, err = tx.Exec(ctx, "SET TRANSACTION ISOLATION LEVEL REPEATABLE READ")
	if err != nil {
		return nil, fmt.Errorf("failed to set transaction isolation level: %w", err)
	}

	// First check the rate limiter
	var numRecentQueries int
	if input.queue.RateLimit != nil {
		limiterPeriod := time.Duration(input.queue.RateLimit.Period * float64(time.Second))

		// Calculate the cutoff time: current time minus limiter period
		cutoffTimeMs := time.Now().Add(-limiterPeriod).UnixMilli()

		// Count workflows that have started in the limiter period
		limiterQuery := `
		SELECT COUNT(*)
		FROM dbos.workflow_status
		WHERE queue_name = $1
		  AND status != $2
		  AND started_at_epoch_ms > $3`

		err := tx.QueryRow(ctx, limiterQuery,
			input.queue.Name,
			WorkflowStatusEnqueued,
			cutoffTimeMs).Scan(&numRecentQueries)
		if err != nil {
			return nil, fmt.Errorf("failed to query rate limiter: %w", err)
		}

		if numRecentQueries >= input.queue.RateLimit.Limit {
			return []dequeuedWorkflow{}, nil
		}
	}

	// Calculate max_tasks based on concurrency limits
	maxTasks := input.queue.MaxTasksPerIteration

	if input.queue.WorkerConcurrency != nil || input.queue.GlobalConcurrency != nil {
		// Count pending workflows by executor
		pendingQuery := `
			SELECT executor_id, COUNT(*) as task_count
			FROM dbos.workflow_status
			WHERE queue_name = $1 AND status = $2
			GROUP BY executor_id`

		rows, err := tx.Query(ctx, pendingQuery, input.queue.Name, WorkflowStatusPending)
		if err != nil {
			return nil, fmt.Errorf("failed to query pending workflows: %w", err)
		}
		defer rows.Close()

		pendingWorkflowsDict := make(map[string]int)
		for rows.Next() {
			var executorIDRow string
			var taskCount int
			if err := rows.Scan(&executorIDRow, &taskCount); err != nil {
				return nil, fmt.Errorf("failed to scan pending workflow row: %w", err)
			}
			pendingWorkflowsDict[executorIDRow] = taskCount
		}

		localPendingWorkflows := pendingWorkflowsDict[input.executorID]

		// Check worker concurrency limit
		if input.queue.WorkerConcurrency != nil {
			workerConcurrency := *input.queue.WorkerConcurrency
			if localPendingWorkflows > workerConcurrency {
				s.logger.Warn("Local pending workflows on queue exceeds worker concurrency limit", "local_pending", localPendingWorkflows, "queue_name", input.queue.Name, "concurrency_limit", workerConcurrency)
			}
			availableWorkerTasks := max(workerConcurrency-localPendingWorkflows, 0)
			maxTasks = availableWorkerTasks
		}

		// Check global concurrency limit
		if input.queue.GlobalConcurrency != nil {
			globalPendingWorkflows := 0
			for _, count := range pendingWorkflowsDict {
				globalPendingWorkflows += count
			}

			concurrency := *input.queue.GlobalConcurrency
			if globalPendingWorkflows > concurrency {
				s.logger.Warn("Total pending workflows on queue exceeds global concurrency limit", "total_pending", globalPendingWorkflows, "queue_name", input.queue.Name, "concurrency_limit", concurrency)
			}
			availableTasks := max(concurrency-globalPendingWorkflows, 0)
			if availableTasks < maxTasks {
				maxTasks = availableTasks
			}
		}
	}

	if maxTasks <= 0 {
		return nil, nil
	}

	// Build the query to select workflows for dequeueing
	// Use SKIP LOCKED when no global concurrency is set to avoid blocking,
	// otherwise use NOWAIT to ensure consistent view across processes
	skipLocks := input.queue.GlobalConcurrency == nil
	var lockClause string
	if skipLocks {
		lockClause = "FOR UPDATE SKIP LOCKED"
	} else {
		lockClause = "FOR UPDATE NOWAIT"
	}

	var query string
	if input.queue.PriorityEnabled {
		query = fmt.Sprintf(`
			SELECT workflow_uuid
			FROM dbos.workflow_status
			WHERE queue_name = $1
			  AND status = $2
			  AND (application_version = $3 OR application_version IS NULL)
			ORDER BY priority ASC, created_at ASC
			%s`, lockClause)
	} else {
		query = fmt.Sprintf(`
			SELECT workflow_uuid
			FROM dbos.workflow_status
			WHERE queue_name = $1
			  AND status = $2
			  AND (application_version = $3 OR application_version IS NULL)
			ORDER BY created_at ASC
			%s`, lockClause)
	}

	if maxTasks >= 0 {
		query += fmt.Sprintf(" LIMIT %d", int(maxTasks))
	}

	// Execute the query to get workflow IDs
	rows, err := tx.Query(ctx, query, input.queue.Name, WorkflowStatusEnqueued, input.applicationVersion)
	if err != nil {
		return nil, fmt.Errorf("failed to query enqueued workflows: %w", err)
	}
	defer rows.Close()

	var dequeuedIDs []string
	for rows.Next() {
		// Check for context cancellation
		select {
		case <-ctx.Done():
			s.logger.Warn("DequeueWorkflows context cancelled while reading dequeue results", "cause", context.Cause(ctx))
			return nil, ctx.Err()
		default:
		}
		var workflowID string
		if err := rows.Scan(&workflowID); err != nil {
			return nil, fmt.Errorf("failed to scan workflow ID: %w", err)
		}
		dequeuedIDs = append(dequeuedIDs, workflowID)
	}

	if len(dequeuedIDs) > 0 {
		s.logger.Debug("attempting to dequeue task(s)", "queueName", input.queue.Name, "numTasks", len(dequeuedIDs))
	}

	// Update workflows to PENDING status and get their details
	var retWorkflows []dequeuedWorkflow
	for _, id := range dequeuedIDs {
		// If we have a limiter, stop dequeueing workflows when the number of workflows started this period exceeds the limit.
		if input.queue.RateLimit != nil {
			if len(retWorkflows)+numRecentQueries >= input.queue.RateLimit.Limit {
				break
			}
		}
		retWorkflow := dequeuedWorkflow{
			id: id,
		}

		// Update workflow status to PENDING and return name and inputs
		updateQuery := `
			UPDATE dbos.workflow_status
			SET status = $1,
			    application_version = $2,
			    executor_id = $3,
			    started_at_epoch_ms = $4,
			    workflow_deadline_epoch_ms = CASE
			        WHEN workflow_timeout_ms IS NOT NULL AND workflow_deadline_epoch_ms IS NULL
			        THEN EXTRACT(epoch FROM NOW()) * 1000 + workflow_timeout_ms
			        ELSE workflow_deadline_epoch_ms
			    END
			WHERE workflow_uuid = $5
			RETURNING name, inputs`

		var inputString *string
		err := tx.QueryRow(ctx, updateQuery,
			WorkflowStatusPending,
			input.applicationVersion,
			input.executorID,
			time.Now().UnixMilli(),
			id).Scan(&retWorkflow.name, &inputString)
		if err != nil {
			return nil, fmt.Errorf("failed to update workflow %s during dequeue: %w", id, err)
		}

		if inputString != nil && len(*inputString) > 0 {
			retWorkflow.input = *inputString
		}

		retWorkflows = append(retWorkflows, retWorkflow)
	}

	// Commit only if workflows were dequeued. Avoids WAL bloat and XID advancement.
	if len(retWorkflows) > 0 {
		if err := tx.Commit(ctx); err != nil {
			return nil, fmt.Errorf("failed to commit transaction: %w", err)
		}
	}

	return retWorkflows, nil
}

func (s *sysDB) clearQueueAssignment(ctx context.Context, workflowID string) (bool, error) {
	query := `UPDATE dbos.workflow_status
			  SET status = $1, started_at_epoch_ms = NULL
			  WHERE workflow_uuid = $2
			    AND queue_name IS NOT NULL
			    AND status = $3`

	commandTag, err := s.pool.Exec(ctx, query,
		WorkflowStatusEnqueued,
		workflowID,
		WorkflowStatusPending)

	if err != nil {
		return false, fmt.Errorf("failed to clear queue assignment for workflow %s: %w", workflowID, err)
	}

	// If no rows were affected, the workflow is not anymore in the queue or was already completed
	return commandTag.RowsAffected() > 0, nil
}

/*******************************/
/******* UTILS ********/
/*******************************/

func (s *sysDB) resetSystemDB(ctx context.Context) error {
	// Get the current database configuration from the pool
	config := s.pool.Config()
	if config == nil || config.ConnConfig == nil {
		return fmt.Errorf("failed to get pool configuration")
	}

	// Extract the database name before closing the pool
	dbName := config.ConnConfig.Database
	if dbName == "" {
		return fmt.Errorf("database name not found in pool configuration")
	}

	// Close the current pool before dropping the database
	s.pool.Close()

	// Create a new connection configuration pointing to the postgres database
	postgresConfig := config.ConnConfig.Copy()
	postgresConfig.Database = "postgres"

	// Connect to the postgres database
	conn, err := pgx.ConnectConfig(ctx, postgresConfig)
	if err != nil {
		return fmt.Errorf("failed to connect to PostgreSQL server: %w", err)
	}
	defer conn.Close(ctx)

	// Drop the database
	dropSQL := fmt.Sprintf("DROP DATABASE IF EXISTS %s WITH (FORCE)", pgx.Identifier{dbName}.Sanitize())
	_, err = conn.Exec(ctx, dropSQL)
	if err != nil {
		return fmt.Errorf("failed to drop database %s: %w", dbName, err)
	}

	return nil
}

type queryBuilder struct {
	setClauses   []string
	whereClauses []string
	args         []any
	argCounter   int
}

func newQueryBuilder() *queryBuilder {
	return &queryBuilder{
		setClauses:   make([]string, 0),
		whereClauses: make([]string, 0),
		args:         make([]any, 0),
		argCounter:   0,
	}
}

func (qb *queryBuilder) addSet(column string, value any) {
	qb.argCounter++
	qb.setClauses = append(qb.setClauses, fmt.Sprintf("%s=$%d", column, qb.argCounter))
	qb.args = append(qb.args, value)
}

func (qb *queryBuilder) addSetRaw(clause string) {
	qb.setClauses = append(qb.setClauses, clause)
}

func (qb *queryBuilder) addWhere(column string, value any) {
	qb.argCounter++
	qb.whereClauses = append(qb.whereClauses, fmt.Sprintf("%s=$%d", column, qb.argCounter))
	qb.args = append(qb.args, value)
}

func (qb *queryBuilder) addWhereIsNotNull(column string) {
	qb.whereClauses = append(qb.whereClauses, fmt.Sprintf("%s IS NOT NULL", column))
}

func (qb *queryBuilder) addWhereLike(column string, value any) {
	qb.argCounter++
	qb.whereClauses = append(qb.whereClauses, fmt.Sprintf("%s LIKE $%d", column, qb.argCounter))
	qb.args = append(qb.args, value)
}

func (qb *queryBuilder) addWhereAny(column string, values any) {
	qb.argCounter++
	qb.whereClauses = append(qb.whereClauses, fmt.Sprintf("%s = ANY($%d)", column, qb.argCounter))
	qb.args = append(qb.args, values)
}

func (qb *queryBuilder) addWhereGreaterEqual(column string, value any) {
	qb.argCounter++
	qb.whereClauses = append(qb.whereClauses, fmt.Sprintf("%s >= $%d", column, qb.argCounter))
	qb.args = append(qb.args, value)
}

func (qb *queryBuilder) addWhereLessEqual(column string, value any) {
	qb.argCounter++
	qb.whereClauses = append(qb.whereClauses, fmt.Sprintf("%s <= $%d", column, qb.argCounter))
	qb.args = append(qb.args, value)
}

func backoffWithJitter(retryAttempt int) time.Duration {
	exp := float64(_DB_CONNECTION_RETRY_BASE_DELAY) * math.Pow(_DB_CONNECTION_RETRY_FACTOR, float64(retryAttempt))
	// cap backoff to max number of retries, then do a fixed time delay
	// expected retryAttempt to initially be 0, so >= used
	// cap delay to maximum of _DB_CONNECTION_MAX_DELAY milliseconds
	if retryAttempt >= _DB_CONNECTION_RETRY_MAX_RETRIES || exp > float64(_DB_CONNECTION_MAX_DELAY) {
		exp = float64(_DB_CONNECTION_MAX_DELAY)
	}

	// want randomization between +-25% of exp
	jitter := 0.75 + rand.Float64()*0.5 // #nosec G404 -- trivial use of math/rand
	return time.Duration(exp * jitter)
}<|MERGE_RESOLUTION|>--- conflicted
+++ resolved
@@ -1781,20 +1781,6 @@
 		case <-ctx.Done():
 			s.logger.Warn("Recv() context cancelled", "payload", payload, "cause", context.Cause(ctx))
 			return nil, ctx.Err()
-<<<<<<< HEAD
-		}
-	} else {
-		// Do a "zero" sleep to record the sleep step in the workflow history
-		// This is to handle cases were consecutive Recv calls for the same key are made
-		// The key would exist and without this, the step IDs would be: 0 recv, 1 sleep, 2 recv, 4 recv, etc
-		_, err := s.sleep(ctx, sleepInput{
-			duration: 0,
-			stepID:   &sleepStepID,
-		})
-		if err != nil {
-			return nil, fmt.Errorf("failed to sleep before recv timeout: %w", err)
-=======
->>>>>>> 050cfefd
 		}
 	}
 
